--- conflicted
+++ resolved
@@ -4,15 +4,9 @@
   private object Versions {
     val CatsEffect        = "3.5.4"
     val EmbeddedRedis     = "0.6"
-<<<<<<< HEAD
     val Redis4Cats        = "1.7.1"
-    val Sttp              = "3.9.7"
-    val TlsChannel        = "0.9.0"
-=======
-    val Redis4Cats        = "1.6.0"
     val Sttp              = "3.9.8"
     val TlsChannel        = "0.9.1"
->>>>>>> 913e650a
     val ZHttp             = "2.0.0-RC11"
     val ZioConfig         = "4.0.2"
     val ZioJson           = "0.6.2"
