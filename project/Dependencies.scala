import sbt._

object Dependencies {
  private object Versions {
    val CatsEffect        = "3.5.3"
    val EmbeddedRedis     = "0.6"
    val Redis4Cats        = "1.5.2"
<<<<<<< HEAD
    val Sttp              = "3.9.2"
=======
    val Sttp              = "3.9.1"
    val TlsChannel        = "0.8.1"
>>>>>>> 22e12254
    val ZHttp             = "2.0.0-RC11"
    val ZioConfig         = "3.0.7"
    val ZioJson           = "0.6.2"
    val ZioSchema         = "0.4.16"
    val ZioTestContainers = "0.4.1"
  }

  lazy val Benchmarks =
    List(
      "dev.profunktor" %% "redis4cats-effects"  % Versions.Redis4Cats,
      "dev.zio"        %% "zio-schema-protobuf" % Versions.ZioSchema,
      "org.typelevel"  %% "cats-effect"         % Versions.CatsEffect
    )

  lazy val Embedded =
    List(
      "com.github.kstyrc" % "embedded-redis"      % Versions.EmbeddedRedis,
      "dev.zio"          %% "zio-schema"          % Versions.ZioSchema % Test,
      "dev.zio"          %% "zio-schema-protobuf" % Versions.ZioSchema % Test
    )

  lazy val Example =
    List(
      "com.softwaremill.sttp.client3" %% "zio"                 % Versions.Sttp,
      "com.softwaremill.sttp.client3" %% "zio-json"            % Versions.Sttp,
      "dev.zio"                       %% "zio-config-magnolia" % Versions.ZioConfig,
      "dev.zio"                       %% "zio-config-typesafe" % Versions.ZioConfig,
      "dev.zio"                       %% "zio-schema-protobuf" % Versions.ZioSchema,
      "dev.zio"                       %% "zio-json"            % Versions.ZioJson,
      "io.d11"                        %% "zhttp"               % Versions.ZHttp
    )

  def docs(zioVersion: String) =
    List(
      "dev.zio" %% "zio-schema-protobuf" % Versions.ZioSchema,
      "dev.zio" %% "zio-test"            % zioVersion
    )

  def redis(zioVersion: String) =
    List(
      "com.github.marianobarrios" % "tls-channel"         % Versions.TlsChannel,
      "dev.zio"                  %% "zio-concurrent"      % zioVersion,
      "dev.zio"                  %% "zio-schema"          % Versions.ZioSchema,
      "dev.zio"                  %% "zio-schema-protobuf" % Versions.ZioSchema         % Test,
      "dev.zio"                  %% "zio-test"            % zioVersion                 % Test,
      "dev.zio"                  %% "zio-test-sbt"        % zioVersion                 % Test,
      "com.github.sideeffffect"  %% "zio-testcontainers"  % Versions.ZioTestContainers % Test
    )
}<|MERGE_RESOLUTION|>--- conflicted
+++ resolved
@@ -5,12 +5,8 @@
     val CatsEffect        = "3.5.3"
     val EmbeddedRedis     = "0.6"
     val Redis4Cats        = "1.5.2"
-<<<<<<< HEAD
     val Sttp              = "3.9.2"
-=======
-    val Sttp              = "3.9.1"
     val TlsChannel        = "0.8.1"
->>>>>>> 22e12254
     val ZHttp             = "2.0.0-RC11"
     val ZioConfig         = "3.0.7"
     val ZioJson           = "0.6.2"
