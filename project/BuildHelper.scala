import sbt._
import Keys._
import sbtbuildinfo._
import BuildInfoKeys._
import scalafix.sbt.ScalafixPlugin.autoImport._

object BuildHelper {
  val Scala212 = "2.12.13"
<<<<<<< HEAD
  val Scala213 = "2.13.6"
  val Zio      = "1.0.7"
=======
  val Scala213 = "2.13.5"
  val Zio      = "1.0.8"
>>>>>>> 49880790

  def buildInfoSettings(packageName: String) =
    Seq(
      buildInfoKeys := Seq[BuildInfoKey](name, version, scalaVersion, sbtVersion, isSnapshot),
      buildInfoPackage := packageName,
      buildInfoObject := "BuildInfo"
    )

  def stdSettings(prjName: String) =
    Seq(
      name := s"$prjName",
      crossScalaVersions := Seq(Scala212, Scala213),
      ThisBuild / scalaVersion := Scala213,
      ThisBuild / semanticdbEnabled := true,
      ThisBuild / semanticdbOptions += "-P:semanticdb:synthetics:on",
      ThisBuild / semanticdbVersion := scalafixSemanticdb.revision,
      ThisBuild / scalafixScalaBinaryVersion := CrossVersion.binaryScalaVersion(scalaVersion.value),
      ThisBuild / scalafixDependencies ++= List(
        "com.github.liancheng" %% "organize-imports" % "0.5.0",
        "com.github.vovapolu"  %% "scaluzzi"         % "0.1.18"
      ),
      parallelExecution in Test := true,
      incOptions ~= (_.withLogRecompileOnMacro(false)),
      autoAPIMappings := true
    )
}<|MERGE_RESOLUTION|>--- conflicted
+++ resolved
@@ -6,13 +6,8 @@
 
 object BuildHelper {
   val Scala212 = "2.12.13"
-<<<<<<< HEAD
-  val Scala213 = "2.13.6"
-  val Zio      = "1.0.7"
-=======
   val Scala213 = "2.13.5"
   val Zio      = "1.0.8"
->>>>>>> 49880790
 
   def buildInfoSettings(packageName: String) =
     Seq(
