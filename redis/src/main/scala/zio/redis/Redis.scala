--- conflicted
+++ resolved
@@ -38,28 +38,15 @@
   def pubSub: RedisPubSub
 }
 
-<<<<<<< HEAD
-final case class RedisLive(codec: BinaryCodec, executor: RedisExecutor, pubSub: RedisPubSub) extends Redis
-
-object RedisLive {
-  lazy val layer: URLayer[RedisPubSub with RedisExecutor with BinaryCodec, Redis] =
-    ZLayer.fromZIO(
-      for {
-        codec    <- ZIO.service[BinaryCodec]
-        executor <- ZIO.service[RedisExecutor]
-        pubSub   <- ZIO.service[RedisPubSub]
-      } yield RedisLive(codec, executor, pubSub)
-    )
-=======
 object Redis {
-  lazy val layer: URLayer[RedisExecutor with BinaryCodec, Redis] =
+  lazy val layer: URLayer[RedisExecutor with RedisPubSub with BinaryCodec, Redis] =
     ZLayer {
       for {
         executor <- ZIO.service[RedisExecutor]
+        pubSub   <- ZIO.service[RedisPubSub]
         codec    <- ZIO.service[BinaryCodec]
-      } yield Live(codec, executor)
+      } yield Live(codec, executor, pubSub)
     }
 
-  private final case class Live(codec: BinaryCodec, executor: RedisExecutor) extends Redis
->>>>>>> 4242806b
+  private final case class Live(codec: BinaryCodec, executor: RedisExecutor, pubSub: RedisPubSub) extends Redis
 }