/*
 * Copyright 2021 John A. De Goes and the ZIO contributors
 *
 * Licensed under the Apache License, Version 2.0 (the "License");
 * you may not use this file except in compliance with the License.
 * You may obtain a copy of the License at
 *
 *     http://www.apache.org/licenses/LICENSE-2.0
 *
 * Unless required by applicable law or agreed to in writing, software
 * distributed under the License is distributed on an "AS IS" BASIS,
 * WITHOUT WARRANTIES OR CONDITIONS OF ANY KIND, either express or implied.
 * See the License for the specific language governing permissions and
 * limitations under the License.
 */

package zio.redis

import zio._
import zio.schema.codec.BinaryCodec

trait Redis
    extends api.Connection
    with api.Geo
    with api.Hashes
    with api.HyperLogLog
    with api.Keys
    with api.Lists
    with api.Sets
    with api.Strings
    with api.SortedSets
    with api.Streams
    with api.Scripting
    with api.Cluster
<<<<<<< HEAD
    with api.PubSub {
  def codec: BinaryCodec
  def executor: RedisExecutor
  def pubSub: RedisPubSub
}
=======
>>>>>>> ed4af3b2

object Redis {
  lazy val layer: URLayer[RedisExecutor with RedisPubSub with BinaryCodec, Redis] =
    ZLayer {
      for {
        executor <- ZIO.service[RedisExecutor]
        pubSub   <- ZIO.service[RedisPubSub]
        codec    <- ZIO.service[BinaryCodec]
      } yield Live(codec, executor, pubSub)
    }

  private final case class Live(codec: BinaryCodec, executor: RedisExecutor, pubSub: RedisPubSub) extends Redis
}<|MERGE_RESOLUTION|>--- conflicted
+++ resolved
@@ -32,14 +32,7 @@
     with api.Streams
     with api.Scripting
     with api.Cluster
-<<<<<<< HEAD
-    with api.PubSub {
-  def codec: BinaryCodec
-  def executor: RedisExecutor
-  def pubSub: RedisPubSub
-}
-=======
->>>>>>> ed4af3b2
+    with api.PubSub
 
 object Redis {
   lazy val layer: URLayer[RedisExecutor with RedisPubSub with BinaryCodec, Redis] =
