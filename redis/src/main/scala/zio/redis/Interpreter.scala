package zio.redis

import java.io.IOException
import java.net.SocketAddress

import zio._
import zio.logging._
import zio.redis.RedisError.ProtocolError
import zio.stm._
import zio.stream.Stream

trait Interpreter {

  import Interpreter._

  type RedisExecutor = Has[RedisExecutor.Service]

  object RedisExecutor {
    trait Service {
      def execute(command: Chunk[RespValue.BulkString]): IO[RedisError, RespValue]
    }

    def live(address: => SocketAddress): ZLayer[Logging, RedisError.IOError, RedisExecutor] =
      (ZLayer.identity[Logging] ++ ByteStream.live(address)) >>> StreamedExecutor

    def live(host: String, port: Int = DefaultPort): ZLayer[Logging, RedisError.IOError, RedisExecutor] =
      (ZLayer.identity[Logging] ++ ByteStream.live(host, port)) >>> StreamedExecutor

    def loopback(port: Int = DefaultPort): ZLayer[Logging, RedisError.IOError, RedisExecutor] =
      (ZLayer.identity[Logging] ++ ByteStream.loopback(port)) >>> StreamedExecutor

    val test: ZLayer[Any, Nothing, RedisExecutor] = ZLayer.succeed(new InMemory())

    private[redis] final val DefaultPort = 6379

    private[this] final val RequestQueueSize = 16

    private[this] final val StreamedExecutor =
      ZLayer.fromServicesManaged[ByteStream.Service, Logger[String], Any, RedisError.IOError, RedisExecutor.Service] {
        (byteStream: ByteStream.Service, logging: Logger[String]) =>
          for {
            reqQueue <- Queue.bounded[Request](RequestQueueSize).toManaged_
            resQueue <- Queue.unbounded[Promise[RedisError, RespValue]].toManaged_
            live      = new Live(reqQueue, resQueue, byteStream, logging)
            _        <- live.run.forkManaged
          } yield live
      }

    private[this] final class Live(
      reqQueue: Queue[Request],
      resQueue: Queue[Promise[RedisError, RespValue]],
      byteStream: ByteStream.Service,
      logger: Logger[String]
    ) extends Service {

      def execute(command: Chunk[RespValue.BulkString]): IO[RedisError, RespValue] =
        Promise
          .make[RedisError, RespValue]
          .flatMap(promise => reqQueue.offer(Request(command, promise)) *> promise.await)

      /**
       * Opens a connection to the server and launches send and receive operations.
       * All failures are retried by opening a new connection.
       * Only exits by interruption or defect.
       */
      val run: IO[RedisError, Unit] =
        (send.forever race runReceive(byteStream.read))
          .tapError(e => logger.warn(s"Reconnecting due to error: $e") *> drainWith(e))
          .retryWhile(True)
          .tapError(e => logger.error(s"Executor exiting: $e"))

      private def drainWith(e: RedisError): UIO[Unit] = resQueue.takeAll.flatMap(IO.foreach_(_)(_.fail(e)))

      private def send: IO[RedisError, Unit] =
        reqQueue.takeBetween(1, Int.MaxValue).flatMap { reqs =>
          val bytes = Chunk.fromIterable(reqs).flatMap(req => RespValue.Array(req.command).serialize)
          byteStream
            .write(bytes)
            .mapError(RedisError.IOError)
            .tapBoth(
              e => IO.foreach_(reqs)(_.promise.fail(e)),
              _ => IO.foreach_(reqs)(req => resQueue.offer(req.promise))
            )
        }

      private def runReceive(inStream: Stream[IOException, Byte]): IO[RedisError, Unit] =
        inStream
          .mapError(RedisError.IOError)
          .transduce(RespValue.deserialize.toTransducer)
          .foreach(response => resQueue.take.flatMap(_.succeed(response)))

    }

<<<<<<< HEAD
    private final class Test(
      sets: TMap[String, Set[String]],
      strings: TMap[String, String]
    ) extends Service {
      override def execute(command: Chunk[RespValue.BulkString]): zio.IO[RedisError, RespValue] =
=======
    private[this] final class InMemory() extends Service {
      def execute(command: Chunk[RespValue.BulkString]): zio.IO[RedisError, RespValue] =
>>>>>>> 6ad47f02
        for {
          name   <- ZIO.fromOption(command.headOption).orElseFail(ProtocolError("Malformed command."))
          result <- runCommand(name.asString, command.tail).commit
        } yield result

      private[this] def runCommand(name: String, input: Chunk[RespValue.BulkString]): STM[RedisError, RespValue] =
        name match {
          case api.Connection.Ping.name  =>
            STM.succeedNow {
              if (input.isEmpty)
                RespValue.bulkString("PONG")
              else
                input.head
            }
          case api.Sets.SAdd.name        =>
            val key = input.head.asString
            STM.ifM(isSet(key))(
              {
                val values = input.tail.map(_.asString)
                for {
                  oldSet <- sets.getOrElse(key, Set.empty)
                  newSet  = oldSet ++ values
                  added   = newSet.size - oldSet.size
                  _      <- sets.put(key, newSet)
                } yield RespValue.Integer(added.toLong)
              },
              STM.succeedNow(Replies.WrongType)
            )
          case api.Sets.SCard.name       =>
            val key = input.head.asString
            STM.ifM(isSet(key))(
              sets.get(key).map(_.fold(RespValue.Integer(0))(s => RespValue.Integer(s.size.toLong))),
              STM.succeedNow(Replies.WrongType)
            )
          case api.Sets.SDiff.name       =>
            val allkeys = input.map(_.asString)
            val mainKey = allkeys.head
            val others  = allkeys.tail
            STM.ifM(forAll(allkeys)(isSet))(
              for {
                main   <- sets.getOrElse(mainKey, Set.empty)
                result <- STM.foldLeft(others)(main) { case (acc, k) => sets.get(k).map(_.fold(acc)(acc -- _)) }
              } yield RespValue.array(result.map(RespValue.bulkString(_)).toList: _*),
              STM.succeedNow(Replies.WrongType)
            )
          case api.Sets.SDiffStore.name  =>
            val allkeys = input.map(_.asString)
            val distkey = allkeys.head
            val mainKey = allkeys(1)
            val others  = allkeys.drop(2)
            STM.ifM(forAll(allkeys)(isSet))(
              for {
                main   <- sets.getOrElse(mainKey, Set.empty)
                result <- STM.foldLeft(others)(main) { case (acc, k) => sets.get(k).map(_.fold(acc)(acc -- _)) }
                _      <- sets.put(distkey, result)
              } yield RespValue.Integer(result.size.toLong),
              STM.succeedNow(Replies.WrongType)
            )
          case api.Sets.SInter.name      =>
            val keys      = input.map(_.asString)
            val mainKey   = keys.head
            val otherKeys = keys.tail
            sInter(mainKey, otherKeys).fold(_ => Replies.WrongType, Replies.array)
          case api.Sets.SInterStore.name =>
            val keys        = input.map(_.asString)
            val destination = keys.head
            val mainKey     = keys(1)
            val otherKeys   = keys.tail
            (STM.fail(()).unlessM(isSet(destination)) *> sInter(mainKey, otherKeys)).foldM(
              _ => STM.succeedNow(Replies.WrongType),
              s =>
                for {
                  _ <- sets.put(destination, s)
                } yield RespValue.Integer(s.size.toLong)
            )
          case api.Sets.SIsMember.name   =>
            val key    = input.head.asString
            val member = input(1).asString
            STM.ifM(isSet(key))(
              for {
                set   <- sets.getOrElse(key, Set.empty)
                result = if (set.contains(member)) RespValue.Integer(1) else RespValue.Integer(0)
              } yield result,
              STM.succeedNow(Replies.WrongType)
            )
          case api.Sets.SMove.name       =>
            val sourceKey      = input.head.asString
            val destinationKey = input(1).asString
            val member         = input(2).asString
            STM.ifM(isSet(sourceKey))(
              sets.getOrElse(sourceKey, Set.empty).flatMap { source =>
                if (source.contains(member))
                  STM.ifM(isSet(destinationKey))(
                    for {
                      dest <- sets.getOrElse(destinationKey, Set.empty)
                      _    <- sets.put(sourceKey, source - member)
                      _    <- sets.put(destinationKey, dest + member)
                    } yield RespValue.Integer(1),
                    STM.succeedNow(Replies.WrongType)
                  )
                else STM.succeedNow(RespValue.Integer(0))
              },
              STM.succeedNow(Replies.WrongType)
            )
          case api.Sets.SPop.name        =>
            val key   = input.head.asString
            val count = if (input.size == 1) 1 else input(1).asString.toInt
            STM.ifM(isSet(key))(
              for {
                set   <- sets.getOrElse(key, Set.empty)
                result = set.take(count)
                _     <- sets.put(key, set -- result)
              } yield Replies.array(result),
              STM.succeedNow(Replies.WrongType)
            )
          case api.Sets.SMembers.name    =>
            val key = input.head.asString
            STM.ifM(isSet(key))(
              sets.get(key).map(_.fold(Replies.EmptyArray)(Replies.array(_))),
              STM.succeedNow(Replies.WrongType)
            )
          case api.Strings.Set.name      =>
            // not a full implementation. Just enough to make set tests work
            val key   = input.head.asString
            val value = input(1).asString
            strings.put(key, value).as(Replies.Ok)

          case _                         => STM.fail(RedisError.ProtocolError(s"Command not supported by test executor: $name"))
        }

      // check whether the key is a set or unused.
      private[this] def isSet(name: String): STM[Nothing, Boolean] =
        for {
          isString <- strings.contains(name)
        } yield !isString

      private[this] def sInter(mainKey: String, otherKeys: Chunk[String]): STM[Unit, Set[String]] = {
        sealed trait State
        object State {
          case object WrongType                          extends State
          case object Empty                              extends State
          final case class Continue(values: Set[String]) extends State
        }
        def get(key: String): STM[Nothing, State] =
          STM.ifM(isSet(key))(
            sets.get(key).map(_.fold[State](State.Empty)(State.Continue(_))),
            STM.succeedNow(State.WrongType)
          )

        def step(state: State, next: String): STM[Nothing, State] =
          state match {
            case State.Empty            => STM.succeedNow(State.Empty)
            case State.WrongType        => STM.succeedNow(State.WrongType)
            case State.Continue(values) =>
              get(next).map {
                case State.Continue(otherValues) =>
                  val intersection = values.intersect(otherValues)
                  if (intersection.isEmpty) State.Empty else State.Continue(intersection)
                case s                           => s
              }
          }

        for {
          init   <- get(mainKey)
          state  <- STM.foldLeft(otherKeys)(init)(step)
          result <- state match {
                      case State.Continue(values) => STM.succeedNow(values)
                      case State.Empty            => STM.succeedNow(Set.empty[String])
                      case State.WrongType        => STM.fail(())
                    }
        } yield result
      }

      private[this] def forAll[A](chunk: Chunk[A])(f: A => STM[Nothing, Boolean]) =
        STM.foldLeft(chunk)(true) { case (b, a) => f(a).map(b && _) }

      private[this] object Replies {
        val Ok                              = RespValue.SimpleString("OK")
        val WrongType                       = RespValue.Error("WRONGTYPE")
        def array(values: Iterable[String]) =
          RespValue.array(values.map(RespValue.bulkString(_)).toList: _*)
        val EmptyArray                      = RespValue.array()
      }
    }
<<<<<<< HEAD

    private def fromBytestream: ZLayer[ByteStream with Logging, RedisError.IOError, RedisExecutor] =
      ZLayer.fromServicesManaged[ByteStream.Service, Logger[String], Any, RedisError.IOError, RedisExecutor.Service] {
        (byteStream: ByteStream.Service, logging: Logger[String]) =>
          for {
            reqQueue <- Queue.bounded[Request](RequestQueueSize).toManaged_
            resQueue <- Queue.unbounded[Promise[RedisError, RespValue]].toManaged_
            live      = new Live(reqQueue, resQueue, byteStream.connect, logging)
            _        <- live.run.forkManaged
          } yield live
      }

    val test: ZLayer[Any, Nothing, RedisExecutor] =
      ZLayer.fromEffect {
        STM.atomically {
          for {
            sets    <- TMap.empty[String, Set[String]]
            strings <- TMap.empty[String, String]
          } yield new Test(sets, strings)
        }
      }

    def live(address: SocketAddress): ZLayer[Logging, RedisError.IOError, RedisExecutor] =
      (ZLayer.identity[Logging] ++ ByteStream.socket(address).mapError(RedisError.IOError)) >>> fromBytestream

    def live(host: String, port: Int = DefaultPort): ZLayer[Logging, RedisError.IOError, RedisExecutor] =
      (ZLayer.identity[Logging] ++ ByteStream.socket(host, port).mapError(RedisError.IOError)) >>> fromBytestream

    def loopback(port: Int = DefaultPort): ZLayer[Logging, RedisError.IOError, RedisExecutor] =
      (ZLayer.identity[Logging] ++ ByteStream.socketLoopback(port).mapError(RedisError.IOError)) >>> fromBytestream

  }

  private type ByteStream = Has[ByteStream.Service]

  private[redis] object ByteStream {
    private[this] final val ResponseBufferSize = 1024

    def connect: ZManaged[ByteStream, IOException, ReadWriteBytes] = ZManaged.accessManaged(_.get.connect)

    trait Service {
      val connect: Managed[IOException, ReadWriteBytes]
    }

    trait ReadWriteBytes {
      def read: Stream[IOException, Byte]
      def write(chunk: Chunk[Byte]): IO[IOException, Unit]
    }

    private def completionHandlerCallback[A](k: IO[IOException, A] => Unit): CompletionHandler[A, Any] =
      new CompletionHandler[A, Any] {
        def completed(result: A, u: Any): Unit = k(IO.succeedNow(result))

        def failed(t: Throwable, u: Any): Unit =
          t match {
            case e: IOException => k(IO.fail(e))
            case _              => k(IO.die(t))
          }
      }

    private def effectAsyncChannel[C <: Channel, A](
      channel: C
    )(op: C => CompletionHandler[A, Any] => Any): IO[IOException, A] =
      IO.effectAsyncInterrupt { k =>
        op(channel)(completionHandlerCallback(k))
        Left(IO.effect(channel.close()).ignore)
      }

    def socket(host: String, port: Int): ZLayer[Logging, IOException, ByteStream] =
      socket(IO.effectTotal(new InetSocketAddress(host, port)))

    def socket(address: SocketAddress): ZLayer[Logging, IOException, ByteStream] = socket(UIO.succeed(address))

    def socketLoopback(port: Int = RedisExecutor.DefaultPort): ZLayer[Logging, IOException, ByteStream] =
      socket(IO.effectTotal(new InetSocketAddress(InetAddress.getLoopbackAddress, port)))

    private def socket(getAddress: UIO[SocketAddress]): ZLayer[Logging, IOException, ByteStream] = {
      val makeBuffer = IO.effectTotal(ByteBuffer.allocateDirect(ResponseBufferSize))

      ZLayer.fromServiceM { logger =>
        for {
          address     <- getAddress
          readBuffer  <- makeBuffer
          writeBuffer <- makeBuffer
        } yield new Connection(address, readBuffer, writeBuffer, logger)
      }
    }

    private final class Connection(
      address: SocketAddress,
      readBuffer: ByteBuffer,
      writeBuffer: ByteBuffer,
      logger: Logger[String]
    ) extends Service {

      private def openChannel: Managed[IOException, AsynchronousSocketChannel] = {
        val make = for {
          channel <- IO.effect {
                       val channel = AsynchronousSocketChannel.open()
                       channel.setOption(StandardSocketOptions.SO_KEEPALIVE, Boolean.box(true))
                       channel.setOption(StandardSocketOptions.TCP_NODELAY, Boolean.box(true))
                       channel
                     }
          _       <- effectAsyncChannel[AsynchronousSocketChannel, Void](channel)(c => c.connect(address, null, _))
          _       <- logger.info("Connected to the redis server.")
        } yield channel
        Managed.fromAutoCloseable(make).refineToOrDie[IOException]
      }

      override val connect: Managed[IOException, ReadWriteBytes] =
        openChannel.map { channel =>
          val readChunk =
            (for {
              _     <- IO.effectTotal(readBuffer.clear())
              _     <- effectAsyncChannel[AsynchronousByteChannel, Integer](channel)(c => c.read(readBuffer, null, _))
                     .filterOrFail(_ >= 0)(new EOFException())
              chunk <- IO.effectTotal {
                         readBuffer.flip()
                         val count = readBuffer.remaining()
                         val array = Array.ofDim[Byte](count)
                         readBuffer.get(array)
                         Chunk.fromArray(array)
                       }
            } yield chunk).mapError {
              case _: EOFException => None
              case e: IOException  => Some(e)
            }

          @inline
          def writeChunk(chunk: Chunk[Byte]): IO[IOException, Unit] =
            IO.when(chunk.nonEmpty) {
              IO.effectTotal {
                writeBuffer.clear()
                val (c, remainder) = chunk.splitAt(writeBuffer.capacity())
                writeBuffer.put(c.toArray)
                writeBuffer.flip()
                remainder
              }.flatMap { remainder =>
                effectAsyncChannel[AsynchronousByteChannel, Integer](channel)(c => c.write(writeBuffer, null, _))
                  .repeatWhileM(_ => IO.effectTotal(writeBuffer.hasRemaining))
                  .zipRight(writeChunk(remainder))
              }
            }

          new ReadWriteBytes {
            def read: Stream[IOException, Byte] = Stream.repeatEffectChunkOption(readChunk)

            def write(chunk: Chunk[Byte]): IO[IOException, Unit] = writeChunk(chunk)
          }
        }
    }
=======
>>>>>>> 6ad47f02
  }
}

private[redis] object Interpreter {
  private final case class Request(command: Chunk[RespValue.BulkString], promise: Promise[RedisError, RespValue])

  private val True: Any => Boolean = _ => true
}<|MERGE_RESOLUTION|>--- conflicted
+++ resolved
@@ -91,16 +91,11 @@
 
     }
 
-<<<<<<< HEAD
     private final class Test(
       sets: TMap[String, Set[String]],
       strings: TMap[String, String]
     ) extends Service {
       override def execute(command: Chunk[RespValue.BulkString]): zio.IO[RedisError, RespValue] =
-=======
-    private[this] final class InMemory() extends Service {
-      def execute(command: Chunk[RespValue.BulkString]): zio.IO[RedisError, RespValue] =
->>>>>>> 6ad47f02
         for {
           name   <- ZIO.fromOption(command.headOption).orElseFail(ProtocolError("Malformed command."))
           result <- runCommand(name.asString, command.tail).commit
@@ -285,160 +280,6 @@
         val EmptyArray                      = RespValue.array()
       }
     }
-<<<<<<< HEAD
-
-    private def fromBytestream: ZLayer[ByteStream with Logging, RedisError.IOError, RedisExecutor] =
-      ZLayer.fromServicesManaged[ByteStream.Service, Logger[String], Any, RedisError.IOError, RedisExecutor.Service] {
-        (byteStream: ByteStream.Service, logging: Logger[String]) =>
-          for {
-            reqQueue <- Queue.bounded[Request](RequestQueueSize).toManaged_
-            resQueue <- Queue.unbounded[Promise[RedisError, RespValue]].toManaged_
-            live      = new Live(reqQueue, resQueue, byteStream.connect, logging)
-            _        <- live.run.forkManaged
-          } yield live
-      }
-
-    val test: ZLayer[Any, Nothing, RedisExecutor] =
-      ZLayer.fromEffect {
-        STM.atomically {
-          for {
-            sets    <- TMap.empty[String, Set[String]]
-            strings <- TMap.empty[String, String]
-          } yield new Test(sets, strings)
-        }
-      }
-
-    def live(address: SocketAddress): ZLayer[Logging, RedisError.IOError, RedisExecutor] =
-      (ZLayer.identity[Logging] ++ ByteStream.socket(address).mapError(RedisError.IOError)) >>> fromBytestream
-
-    def live(host: String, port: Int = DefaultPort): ZLayer[Logging, RedisError.IOError, RedisExecutor] =
-      (ZLayer.identity[Logging] ++ ByteStream.socket(host, port).mapError(RedisError.IOError)) >>> fromBytestream
-
-    def loopback(port: Int = DefaultPort): ZLayer[Logging, RedisError.IOError, RedisExecutor] =
-      (ZLayer.identity[Logging] ++ ByteStream.socketLoopback(port).mapError(RedisError.IOError)) >>> fromBytestream
-
-  }
-
-  private type ByteStream = Has[ByteStream.Service]
-
-  private[redis] object ByteStream {
-    private[this] final val ResponseBufferSize = 1024
-
-    def connect: ZManaged[ByteStream, IOException, ReadWriteBytes] = ZManaged.accessManaged(_.get.connect)
-
-    trait Service {
-      val connect: Managed[IOException, ReadWriteBytes]
-    }
-
-    trait ReadWriteBytes {
-      def read: Stream[IOException, Byte]
-      def write(chunk: Chunk[Byte]): IO[IOException, Unit]
-    }
-
-    private def completionHandlerCallback[A](k: IO[IOException, A] => Unit): CompletionHandler[A, Any] =
-      new CompletionHandler[A, Any] {
-        def completed(result: A, u: Any): Unit = k(IO.succeedNow(result))
-
-        def failed(t: Throwable, u: Any): Unit =
-          t match {
-            case e: IOException => k(IO.fail(e))
-            case _              => k(IO.die(t))
-          }
-      }
-
-    private def effectAsyncChannel[C <: Channel, A](
-      channel: C
-    )(op: C => CompletionHandler[A, Any] => Any): IO[IOException, A] =
-      IO.effectAsyncInterrupt { k =>
-        op(channel)(completionHandlerCallback(k))
-        Left(IO.effect(channel.close()).ignore)
-      }
-
-    def socket(host: String, port: Int): ZLayer[Logging, IOException, ByteStream] =
-      socket(IO.effectTotal(new InetSocketAddress(host, port)))
-
-    def socket(address: SocketAddress): ZLayer[Logging, IOException, ByteStream] = socket(UIO.succeed(address))
-
-    def socketLoopback(port: Int = RedisExecutor.DefaultPort): ZLayer[Logging, IOException, ByteStream] =
-      socket(IO.effectTotal(new InetSocketAddress(InetAddress.getLoopbackAddress, port)))
-
-    private def socket(getAddress: UIO[SocketAddress]): ZLayer[Logging, IOException, ByteStream] = {
-      val makeBuffer = IO.effectTotal(ByteBuffer.allocateDirect(ResponseBufferSize))
-
-      ZLayer.fromServiceM { logger =>
-        for {
-          address     <- getAddress
-          readBuffer  <- makeBuffer
-          writeBuffer <- makeBuffer
-        } yield new Connection(address, readBuffer, writeBuffer, logger)
-      }
-    }
-
-    private final class Connection(
-      address: SocketAddress,
-      readBuffer: ByteBuffer,
-      writeBuffer: ByteBuffer,
-      logger: Logger[String]
-    ) extends Service {
-
-      private def openChannel: Managed[IOException, AsynchronousSocketChannel] = {
-        val make = for {
-          channel <- IO.effect {
-                       val channel = AsynchronousSocketChannel.open()
-                       channel.setOption(StandardSocketOptions.SO_KEEPALIVE, Boolean.box(true))
-                       channel.setOption(StandardSocketOptions.TCP_NODELAY, Boolean.box(true))
-                       channel
-                     }
-          _       <- effectAsyncChannel[AsynchronousSocketChannel, Void](channel)(c => c.connect(address, null, _))
-          _       <- logger.info("Connected to the redis server.")
-        } yield channel
-        Managed.fromAutoCloseable(make).refineToOrDie[IOException]
-      }
-
-      override val connect: Managed[IOException, ReadWriteBytes] =
-        openChannel.map { channel =>
-          val readChunk =
-            (for {
-              _     <- IO.effectTotal(readBuffer.clear())
-              _     <- effectAsyncChannel[AsynchronousByteChannel, Integer](channel)(c => c.read(readBuffer, null, _))
-                     .filterOrFail(_ >= 0)(new EOFException())
-              chunk <- IO.effectTotal {
-                         readBuffer.flip()
-                         val count = readBuffer.remaining()
-                         val array = Array.ofDim[Byte](count)
-                         readBuffer.get(array)
-                         Chunk.fromArray(array)
-                       }
-            } yield chunk).mapError {
-              case _: EOFException => None
-              case e: IOException  => Some(e)
-            }
-
-          @inline
-          def writeChunk(chunk: Chunk[Byte]): IO[IOException, Unit] =
-            IO.when(chunk.nonEmpty) {
-              IO.effectTotal {
-                writeBuffer.clear()
-                val (c, remainder) = chunk.splitAt(writeBuffer.capacity())
-                writeBuffer.put(c.toArray)
-                writeBuffer.flip()
-                remainder
-              }.flatMap { remainder =>
-                effectAsyncChannel[AsynchronousByteChannel, Integer](channel)(c => c.write(writeBuffer, null, _))
-                  .repeatWhileM(_ => IO.effectTotal(writeBuffer.hasRemaining))
-                  .zipRight(writeChunk(remainder))
-              }
-            }
-
-          new ReadWriteBytes {
-            def read: Stream[IOException, Byte] = Stream.repeatEffectChunkOption(readChunk)
-
-            def write(chunk: Chunk[Byte]): IO[IOException, Unit] = writeChunk(chunk)
-          }
-        }
-    }
-=======
->>>>>>> 6ad47f02
   }
 }
 
