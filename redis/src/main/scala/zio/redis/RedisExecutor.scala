--- conflicted
+++ resolved
@@ -11,12 +11,5 @@
     RedisConnectionLive.layer.fresh >>> SingleNodeExecutor.layer
 
   lazy val local: ZLayer[Any, RedisError.IOError, RedisExecutor] =
-<<<<<<< HEAD
     RedisConnectionLive.default.fresh >>> SingleNodeExecutor.layer
-
-  lazy val test: ULayer[RedisExecutor] =
-    TestExecutor.layer
-=======
-    RedisConnectionLive.default >>> SingleNodeExecutor.layer
->>>>>>> 00447d4d
 }