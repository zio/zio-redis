--- conflicted
+++ resolved
@@ -988,1165 +988,6 @@
           } yield RespValue.Array(Chunk.fromIterable(values))
         )
 
-<<<<<<< HEAD
-      case api.SortedSets.BzPopMax =>
-        val keys = input.dropRight(1).map(_.asString)
-
-        orWrongType(forAll(keys)(isSortedSet))(
-          (for {
-            allSets <-
-              STM.foreach(keys.map(key => STM.succeedNow(key) &&& sortedSets.getOrElse(key, Map.empty)))(identity)
-            nonEmpty <- STM.succeed(allSets.collect { case (key, v) if v.nonEmpty => key -> v })
-            (sk, sl)      <- STM.fromOption(nonEmpty.headOption)
-            (maxM, maxV) = sl.toList.maxBy(_._2)
-            _             <- sortedSets.put(sk, sl - maxM)
-          } yield Replies.array(Chunk(sk, maxM, maxV.toString))).foldM(_ => STM.retry, result => STM.succeed(result))
-        )
-
-      case api.SortedSets.BzPopMin =>
-        val keys = input.dropRight(1).map(_.asString)
-
-        orWrongType(forAll(keys)(isSortedSet))(
-          (for {
-            allSets <-
-              STM.foreach(keys.map(key => STM.succeedNow(key) &&& sortedSets.getOrElse(key, Map.empty)))(identity)
-            nonEmpty <- STM.succeed(allSets.collect { case (key, v) if v.nonEmpty => key -> v })
-            (sk, sl)      <- STM.fromOption(nonEmpty.headOption)
-            (maxM, maxV) = sl.toList.minBy(_._2)
-            _             <- sortedSets.put(sk, sl - maxM)
-          } yield Replies.array(Chunk(sk, maxM, maxV.toString))).foldM(_ => STM.retry, result => STM.succeed(result))
-        )
-
-      case api.SortedSets.ZAdd =>
-        val key = input(0).asString
-
-        val updateOption = input.map(_.asString).find {
-          case "XX" => true
-          case "NX" => true
-          case "LT" => true
-          case "GT" => true
-          case _    => false
-        }
-
-        val changedOption = input.map(_.asString).find {
-          case "CH" => true
-          case _    => false
-        }
-
-        val incrOption = input.map(_.asString).find {
-          case "INCR" => true
-          case _      => false
-        }
-
-        val optionsCount = updateOption.map(_ => 1).getOrElse(0) + changedOption.map(_ => 1).getOrElse(0) + incrOption
-          .map(_ => 1)
-          .getOrElse(0)
-
-        val values =
-          Chunk.fromIterator(
-            input
-              .drop(1 + optionsCount)
-              .map(_.asString)
-              .grouped(2)
-              .map(g => MemberScore(g(0).toDouble, g(1)))
-          )
-
-        orWrongType(isSortedSet(key))(
-          for {
-            scoreMap <- sortedSets.getOrElse(key, Map.empty)
-            valuesToAdd = updateOption.map {
-                            case "XX" =>
-                              values.filter(ms => scoreMap.contains(ms.member))
-
-                            case "NX" =>
-                              values.filter(ms => !scoreMap.contains(ms.member))
-
-                            case "LT" =>
-                              values.filter(ms =>
-                                scoreMap.exists { case (member, score) =>
-                                  (member == ms.member && score > ms.score) || (ms.member != member)
-                                }
-                              )
-
-                            case "GT" =>
-                              values.filter(ms =>
-                                scoreMap.exists { case (member, score) =>
-                                  (member == ms.member && score < ms.score) || (ms.member != member)
-                                }
-                              )
-                          }.getOrElse(values)
-
-            newScoreMap =
-              if (incrOption.isDefined) {
-                val ms = values.head
-                scoreMap + (ms.member -> (scoreMap.getOrElse(ms.member, 0d) + ms.score))
-              } else
-                scoreMap ++ valuesToAdd.map(ms => ms.member -> ms.score)
-
-            incrScore = incrOption.map { _ =>
-                          val ms = values.head
-                          scoreMap.getOrElse(ms.member, 0d) + ms.score
-                        }
-
-            valuesChanged = changedOption.map(_ => valuesToAdd.size).getOrElse(newScoreMap.size - scoreMap.size)
-            _            <- sortedSets.put(key, newScoreMap)
-          } yield incrScore.fold[RespValue](RespValue.Integer(valuesChanged.toLong))(result =>
-            RespValue.bulkString(result.toString)
-          )
-        )
-
-      case api.SortedSets.ZCard =>
-        val key = input(0).asString
-
-        orWrongType(isSortedSet(key))(
-          for {
-            scoreMap <- sortedSets.getOrElse(key, Map.empty)
-          } yield RespValue.Integer(scoreMap.size.toLong)
-        )
-
-      case api.SortedSets.ZCount =>
-        val key = input(0).asString
-        val min = input(1).asLong
-        val max = input(2).asLong
-
-        orWrongType(isSortedSet(key))(
-          for {
-            scoreMap <- sortedSets.getOrElse(key, Map.empty)
-            result    = scoreMap.filter { case (_, score) => score >= min && score <= max }
-          } yield RespValue.Integer(result.size.toLong)
-        )
-
-      case api.SortedSets.ZDiff =>
-        val numkeys          = input(0).asLong
-        val keys             = input.drop(1).take(numkeys.toInt).map(_.asString)
-        val withScoresOption = input.map(_.asString).find(_ == "WITHSCORES")
-
-        orWrongType(forAll(keys)(isSortedSet))(
-          for {
-            sourceMaps <- STM.foreach(keys)(key => sortedSets.getOrElse(key, Map.empty))
-            diffMap     = sourceMaps.reduce[Map[String, Double]] { case (a, b) => (a -- b.keySet) ++ (b -- a.keySet) }
-            result =
-              if (withScoresOption.isDefined)
-                Chunk.fromIterable(diffMap.toArray.flatMap { case (v, s) =>
-                  Chunk(bulkString(v), bulkString(s.toString))
-                })
-              else
-                Chunk.fromIterable(diffMap.keys.map(bulkString))
-          } yield RespValue.Array(result)
-        )
-
-      case api.SortedSets.ZDiffStore =>
-        val destination = input(0).asString
-        val numkeys     = input(1).asLong
-        val keys        = input.drop(2).take(numkeys.toInt).map(_.asString)
-
-        orWrongType(forAll(keys :+ destination)(isSortedSet))(
-          for {
-            sourceMaps <- STM.foreach(keys)(key => sortedSets.getOrElse(key, Map.empty))
-            diffMap     = sourceMaps.reduce[Map[String, Double]] { case (a, b) => (a -- b.keySet) ++ (b -- a.keySet) }
-            _          <- sortedSets.put(destination, diffMap)
-          } yield RespValue.Integer(diffMap.size.toLong)
-        )
-
-      case api.SortedSets.ZIncrBy =>
-        val key       = input(0).asString
-        val increment = input(1).asLong
-        val member    = input(2).asString
-
-        orWrongType(isSortedSet(key))(
-          for {
-            scoreMap <- sortedSets.getOrElse(key, Map.empty)
-            resultScore = scoreMap
-                            .get(member)
-                            .map(score => score + increment)
-                            .getOrElse(increment.toDouble)
-
-            resultSet = scoreMap + (member -> resultScore)
-            _        <- sortedSets.put(key, resultSet)
-          } yield RespValue.bulkString(resultScore.toString)
-        )
-
-      case api.SortedSets.ZInter =>
-        val numKeys          = input(0).asLong
-        val keys             = input.drop(1).take(numKeys.toInt).map(_.asString)
-        val withScoresOption = input.map(_.asString).find(_ == "WITHSCORES")
-
-        val options = input.map(_.asString).zipWithIndex
-        val aggregate =
-          options
-            .find(_._1 == "AGGREGATE")
-            .map(_._2)
-            .map(idx => input(idx + 1).asString)
-            .map {
-              case "SUM" => (_: Double) + (_: Double)
-              case "MIN" => Math.min(_: Double, _: Double)
-              case "MAX" => Math.max(_: Double, _: Double)
-            }
-            .getOrElse((_: Double) + (_: Double))
-
-        val weights =
-          options
-            .find(_._1 == "WEIGHTS")
-            .map(_._2)
-            .map(idx =>
-              input
-                .drop(idx + 1)
-                .takeWhile(v => Try(v.asString.stripSuffix(".0").toLong).isSuccess)
-                .map(_.asString.stripSuffix(".0").toLong)
-            )
-            .getOrElse(Chunk.empty)
-
-        orInvalidParameter(STM.succeed(!(weights.nonEmpty && weights.size != numKeys)))(
-          orWrongType(forAll(keys)(isSortedSet))(
-            for {
-              sourceSets <- STM.foreach(keys)(key => sortedSets.getOrElse(key, Map.empty))
-
-              intersectionKeys =
-                sourceSets.map(_.keySet).reduce(_.intersect(_))
-
-              weightedSets =
-                sourceSets
-                  .map(m => m.filter(m => intersectionKeys.contains(m._1)))
-                  .zipAll(weights, Map.empty, 1L)
-                  .map { case (scoreMap, weight) => scoreMap.map { case (member, score) => member -> score * weight } }
-
-              intersectionMap =
-                weightedSets
-                  .flatMap(Chunk.fromIterable)
-                  .groupBy(_._1)
-                  .map { case (member, scores) => member -> scores.map(_._2).reduce(aggregate) }
-
-              result =
-                if (withScoresOption.isDefined)
-                  Chunk.fromIterable(intersectionMap.toArray.sortBy(_._2).flatMap { case (v, s) =>
-                    Chunk(bulkString(v), bulkString(s.toString))
-                  })
-                else
-                  Chunk.fromIterable(intersectionMap.toArray.sortBy(_._2).map(e => bulkString(e._1)))
-
-            } yield RespValue.Array(result)
-          )
-        )
-
-      case api.SortedSets.ZInterStore =>
-        val destination = input(0).asString
-        val numKeys     = input(1).asLong.toInt
-        val keys        = input.drop(2).take(numKeys).map(_.asString)
-
-        val options = input.map(_.asString).zipWithIndex
-        val aggregate =
-          options
-            .find(_._1 == "AGGREGATE")
-            .map(_._2)
-            .map(idx => input(idx + 1).asString)
-            .map {
-              case "SUM" => (_: Double) + (_: Double)
-              case "MIN" => Math.min(_: Double, _: Double)
-              case "MAX" => Math.max(_: Double, _: Double)
-            }
-            .getOrElse((_: Double) + (_: Double))
-
-        val weights =
-          options
-            .find(_._1 == "WEIGHTS")
-            .map(_._2)
-            .map(idx =>
-              input
-                .drop(idx + 1)
-                .takeWhile(v => Try(v.asString.stripSuffix(".0").toLong).isSuccess)
-                .map(_.asString.stripSuffix(".0").toLong)
-            )
-            .getOrElse(Chunk.empty)
-
-        orInvalidParameter(STM.succeed(!(weights.nonEmpty && weights.size != numKeys)))(
-          orWrongType(forAll(keys :+ destination)(isSortedSet))(
-            for {
-              sourceSets <- STM.foreach(keys)(key => sortedSets.getOrElse(key, Map.empty))
-
-              intersectionKeys =
-                sourceSets.map(_.keySet).reduce(_.intersect(_))
-
-              weightedSets =
-                sourceSets
-                  .map(m => m.filter(m => intersectionKeys.contains(m._1)))
-                  .zipAll(weights, Map.empty, 1L)
-                  .map { case (scoreMap, weight) => scoreMap.map { case (member, score) => member -> score * weight } }
-
-              destinationResult =
-                weightedSets
-                  .flatMap(Chunk.fromIterable)
-                  .groupBy(_._1)
-                  .map { case (member, scores) => member -> scores.map(_._2).reduce(aggregate) }
-
-              _ <- sortedSets.put(destination, Map.from(destinationResult))
-            } yield RespValue.Integer(destinationResult.size.toLong)
-          )
-        )
-
-      case api.SortedSets.ZLexCount =>
-        val key = input(0).asString
-
-        val min = input(1).asString match {
-          case "-"                    => LexMinimum.Unbounded
-          case s if s.startsWith("(") => LexMinimum.Open(s.drop(1))
-          case s if s.startsWith("[") => LexMinimum.Closed(s.drop(1))
-        }
-
-        val max = input(2).asString match {
-          case "+"                    => LexMaximum.Unbounded
-          case s if s.startsWith("(") => LexMaximum.Open(s.drop(1))
-          case s if s.startsWith("[") => LexMaximum.Closed(s.drop(1))
-        }
-
-        orWrongType(isSortedSet(key))(
-          for {
-            scoreMap <- sortedSets.getOrElse(key, Map.empty)
-            lexKeys   = scoreMap.keys.toArray.sorted
-
-            minPredicate = (s: String) =>
-                             min match {
-                               case LexMinimum.Unbounded   => true
-                               case LexMinimum.Open(key)   => s > key
-                               case LexMinimum.Closed(key) => s >= key
-                             }
-
-            maxPredicate = (s: String) =>
-                             max match {
-                               case LexMaximum.Unbounded   => true
-                               case LexMaximum.Open(key)   => s < key
-                               case LexMaximum.Closed(key) => s <= key
-                             }
-
-            filtered = lexKeys.filter(s => minPredicate(s) && maxPredicate(s))
-
-            result = Chunk.fromIterable(filtered.map(bulkString))
-          } yield RespValue.Integer(result.size.toLong)
-        )
-
-      case api.SortedSets.ZRangeByLex =>
-        val key = input(0).asString
-
-        val min = input(1).asString match {
-          case "-"                    => LexMinimum.Unbounded
-          case s if s.startsWith("(") => LexMinimum.Open(s.drop(1))
-          case s if s.startsWith("[") => LexMinimum.Closed(s.drop(1))
-        }
-
-        val max = input(2).asString match {
-          case "+"                    => LexMaximum.Unbounded
-          case s if s.startsWith("(") => LexMaximum.Open(s.drop(1))
-          case s if s.startsWith("[") => LexMaximum.Closed(s.drop(1))
-        }
-
-        val limitOptionIdx = input.map(_.asString).indexOf("LIMIT") match {
-          case -1  => None
-          case idx => Some(idx)
-        }
-
-        val offsetOption = limitOptionIdx.map(idx => input(idx + 1).asLong)
-        val countOption  = limitOptionIdx.map(idx => input(idx + 2).asLong)
-
-        orWrongType(isSortedSet(key))(
-          for {
-            scoreMap <- sortedSets.getOrElse(key, Map.empty)
-
-            limitKeys = for {
-                          offset <- offsetOption
-                          count  <- countOption
-                        } yield {
-                          scoreMap.toArray
-                            .sortBy(_._2)
-                            .slice(offset.toInt, offset.toInt + count.toInt)
-                            .map(_._1)
-                        }
-
-            lexKeys = limitKeys.getOrElse(scoreMap.keys.toArray.sorted)
-
-            minPredicate = (s: String) =>
-                             min match {
-                               case LexMinimum.Unbounded   => true
-                               case LexMinimum.Open(key)   => s > key
-                               case LexMinimum.Closed(key) => s >= key
-                             }
-
-            maxPredicate = (s: String) =>
-                             max match {
-                               case LexMaximum.Unbounded   => true
-                               case LexMaximum.Open(key)   => s < key
-                               case LexMaximum.Closed(key) => s <= key
-                             }
-
-            filtered = lexKeys.filter(s => minPredicate(s) && maxPredicate(s))
-
-            bounds = (min, max) match {
-                       case (LexMinimum.Unbounded, LexMaximum.Unbounded) => filtered
-                       case (LexMinimum.Unbounded, _)                    => filtered.dropRight(1)
-                       case (_, LexMaximum.Unbounded)                    => filtered.drop(1)
-                       case (_, _)                                       => filtered.drop(1).dropRight(1)
-                     }
-
-            result = Chunk.fromIterable(bounds.map(bulkString))
-          } yield RespValue.Array(result)
-        )
-
-      case api.SortedSets.ZRevRangeByLex =>
-        val key = input(0).asString
-
-        val min = input(1).asString match {
-          case "-"                    => LexMinimum.Unbounded
-          case s if s.startsWith("(") => LexMinimum.Open(s.drop(1))
-          case s if s.startsWith("[") => LexMinimum.Closed(s.drop(1))
-        }
-
-        val max = input(2).asString match {
-          case "+"                    => LexMaximum.Unbounded
-          case s if s.startsWith("(") => LexMaximum.Open(s.drop(1))
-          case s if s.startsWith("[") => LexMaximum.Closed(s.drop(1))
-        }
-
-        val limitOptionIdx = input.map(_.asString).indexOf("LIMIT") match {
-          case -1  => None
-          case idx => Some(idx)
-        }
-
-        val offsetOption = limitOptionIdx.map(idx => input(idx + 1).asLong)
-        val countOption  = limitOptionIdx.map(idx => input(idx + 2).asLong)
-
-        orWrongType(isSortedSet(key))(
-          for {
-            scoreMap <- sortedSets.getOrElse(key, Map.empty)
-
-            limitKeys = for {
-                          offset <- offsetOption
-                          count  <- countOption
-                        } yield {
-                          scoreMap.toArray
-                            .sortBy(_._1)
-                            .slice(offset.toInt, offset.toInt + count.toInt)
-                            .map(_._1)
-                        }
-
-            lexKeys = limitKeys.getOrElse(scoreMap.keys.toArray.sorted).reverse
-
-            minPredicate = (s: String) =>
-                             min match {
-                               case LexMinimum.Unbounded   => true
-                               case LexMinimum.Open(key)   => s < key
-                               case LexMinimum.Closed(key) => s <= key
-                             }
-
-            maxPredicate = (s: String) =>
-                             max match {
-                               case LexMaximum.Unbounded   => true
-                               case LexMaximum.Open(key)   => s > key
-                               case LexMaximum.Closed(key) => s >= key
-                             }
-
-            filtered = lexKeys.filter(s => minPredicate(s) && maxPredicate(s))
-
-            result = Chunk.fromIterable(filtered.map(bulkString))
-          } yield RespValue.Array(result)
-        )
-
-      case api.SortedSets.ZRemRangeByLex =>
-        val key = input(0).asString
-
-        val min = input(1).asString match {
-          case "-"                    => LexMinimum.Unbounded
-          case s if s.startsWith("(") => LexMinimum.Open(s.drop(1))
-          case s if s.startsWith("[") => LexMinimum.Closed(s.drop(1))
-        }
-
-        val max = input(2).asString match {
-          case "+"                    => LexMaximum.Unbounded
-          case s if s.startsWith("(") => LexMaximum.Open(s.drop(1))
-          case s if s.startsWith("[") => LexMaximum.Closed(s.drop(1))
-        }
-
-        val limitOptionIdx = input.map(_.asString).indexOf("LIMIT") match {
-          case -1  => None
-          case idx => Some(idx)
-        }
-
-        val offsetOption = limitOptionIdx.map(idx => input(idx + 1).asLong)
-        val countOption  = limitOptionIdx.map(idx => input(idx + 2).asLong)
-
-        orWrongType(isSortedSet(key))(
-          for {
-            scoreMap <- sortedSets.getOrElse(key, Map.empty)
-
-            limitKeys = for {
-                          offset <- offsetOption
-                          count  <- countOption
-                        } yield {
-                          scoreMap.toArray
-                            .sortBy(_._2)
-                            .slice(offset.toInt, offset.toInt + count.toInt)
-                            .map(_._1)
-                        }
-
-            lexKeys = limitKeys.getOrElse(scoreMap.keys.toArray.sorted)
-
-            minPredicate = (s: String) =>
-                             min match {
-                               case LexMinimum.Unbounded   => true
-                               case LexMinimum.Open(key)   => s > key
-                               case LexMinimum.Closed(key) => s >= key
-                             }
-
-            maxPredicate = (s: String) =>
-                             max match {
-                               case LexMaximum.Unbounded   => true
-                               case LexMaximum.Open(key)   => s < key
-                               case LexMaximum.Closed(key) => s <= key
-                             }
-
-            filtered = lexKeys.filter(s => minPredicate(s) && maxPredicate(s))
-
-            _ <- sortedSets.put(key, scoreMap -- filtered)
-          } yield RespValue.Integer(filtered.length.toLong)
-        )
-
-      case api.SortedSets.ZRemRangeByRank =>
-        val key   = input(0).asString
-        val start = input(1).asLong.toInt
-        val stop  = input(2).asLong.toInt
-
-        orWrongType(isSortedSet(key))(
-          for {
-            scoreMap <- sortedSets.getOrElse(key, Map.empty)
-            rank      = scoreMap.toArray.sortBy(_._2)
-            result    = rank.slice(start, if (stop < 0) rank.length + stop else stop + 1)
-            _        <- sortedSets.put(key, scoreMap -- result.map(_._1))
-          } yield RespValue.Integer(result.length.toLong)
-        )
-
-      case api.SortedSets.ZRangeByScore =>
-        val key = input(0).asString
-
-        val min = input(1).asString match {
-          case "-inf"                 => ScoreMinimum.Infinity
-          case s if s.startsWith("(") => ScoreMinimum.Open(s.drop(1).toDouble)
-          case s if s.startsWith("[") => ScoreMinimum.Closed(s.drop(1).toDouble)
-        }
-
-        val max = input(2).asString match {
-          case "+inf"                 => ScoreMaximum.Infinity
-          case s if s.startsWith("(") => ScoreMaximum.Open(s.drop(1).toDouble)
-          case s if s.startsWith("[") => ScoreMaximum.Closed(s.drop(1).toDouble)
-        }
-
-        val limitOptionIdx = input.map(_.asString).indexOf("LIMIT") match {
-          case -1  => None
-          case idx => Some(idx)
-        }
-
-        val offsetOption = limitOptionIdx.map(idx => input(idx + 1).asLong)
-        val countOption  = limitOptionIdx.map(idx => input(idx + 2).asLong)
-
-        val withScoresOption = input.map(_.asString).indexOf("WITHSCORES") match {
-          case -1 => false
-          case _  => true
-        }
-
-        orWrongType(isSortedSet(key))(
-          for {
-            scoreMap <- sortedSets.getOrElse(key, Map.empty)
-
-            limitKeys = for {
-                          offset <- offsetOption
-                          count  <- countOption
-                        } yield {
-                          scoreMap.toArray
-                            .sortBy(_._2)
-                            .slice(offset.toInt, offset.toInt + count.toInt)
-                        }
-
-            lexKeys = limitKeys.getOrElse(scoreMap.toArray.sortBy(_._2))
-
-            minPredicate = (s: Double) =>
-                             min match {
-                               case _: ScoreMinimum.Infinity.type => true
-                               case ScoreMinimum.Open(key)        => s > key
-                               case ScoreMinimum.Closed(key)      => s >= key
-                             }
-
-            maxPredicate = (s: Double) =>
-                             max match {
-                               case _: ScoreMaximum.Infinity.type => true
-                               case ScoreMaximum.Open(key)        => s < key
-                               case ScoreMaximum.Closed(key)      => s <= key
-                             }
-
-            filtered = lexKeys.filter { case (_, s) => minPredicate(s) && maxPredicate(s) }
-
-            result =
-              if (withScoresOption)
-                Chunk.fromIterable(filtered.flatMap { case (k, s) => bulkString(k) :: bulkString(s.toString) :: Nil })
-              else
-                Chunk.fromIterable(filtered.map { case (k, _) => bulkString(k) })
-
-          } yield RespValue.Array(result)
-        )
-
-      case api.SortedSets.ZRevRangeByScore =>
-        val key = input(0).asString
-
-        val min = input(1).asString match {
-          case "-inf"                 => ScoreMinimum.Infinity
-          case s if s.startsWith("(") => ScoreMinimum.Open(s.drop(1).toDouble)
-          case s if s.startsWith("[") => ScoreMinimum.Closed(s.drop(1).toDouble)
-        }
-
-        val max = input(2).asString match {
-          case "+inf"                 => ScoreMaximum.Infinity
-          case s if s.startsWith("(") => ScoreMaximum.Open(s.drop(1).toDouble)
-          case s if s.startsWith("[") => ScoreMaximum.Closed(s.drop(1).toDouble)
-        }
-
-        val limitOptionIdx = input.map(_.asString).indexOf("LIMIT") match {
-          case -1  => None
-          case idx => Some(idx)
-        }
-
-        val offsetOption = limitOptionIdx.map(idx => input(idx + 1).asLong)
-        val countOption  = limitOptionIdx.map(idx => input(idx + 2).asLong)
-
-        val withScoresOption = input.map(_.asString).indexOf("WITHSCORES") match {
-          case -1 => false
-          case _  => true
-        }
-
-        orWrongType(isSortedSet(key))(
-          for {
-            scoreMap <- sortedSets.getOrElse(key, Map.empty)
-
-            limitKeys = for {
-                          offset <- offsetOption
-                          count  <- countOption
-                        } yield {
-                          scoreMap.toArray
-                            .sortBy(_._2)
-                            .reverse
-                            .slice(offset.toInt, offset.toInt + count.toInt)
-                        }
-
-            lexKeys = limitKeys.getOrElse(scoreMap.toArray.sortBy(_._2).reverse)
-
-            minPredicate = (s: Double) =>
-                             min match {
-                               case _: ScoreMinimum.Infinity.type => true
-                               case ScoreMinimum.Open(key)        => s < key
-                               case ScoreMinimum.Closed(key)      => s <= key
-                             }
-
-            maxPredicate = (s: Double) =>
-                             max match {
-                               case _: ScoreMaximum.Infinity.type => true
-                               case ScoreMaximum.Open(key)        => s > key
-                               case ScoreMaximum.Closed(key)      => s >= key
-                             }
-
-            filtered = lexKeys.filter { case (_, s) => minPredicate(s) && maxPredicate(s) }
-
-            result =
-              if (withScoresOption)
-                Chunk.fromIterable(filtered.flatMap { case (k, s) => bulkString(k) :: bulkString(s.toString) :: Nil })
-              else
-                Chunk.fromIterable(filtered.map { case (k, _) => bulkString(k) })
-
-          } yield RespValue.Array(result)
-        )
-
-      case api.SortedSets.ZRemRangeByScore =>
-        val key = input(0).asString
-
-        val min = input(1).asString match {
-          case "-inf"                 => ScoreMinimum.Infinity
-          case s if s.startsWith("(") => ScoreMinimum.Open(s.drop(1).toDouble)
-          case s if s.startsWith("[") => ScoreMinimum.Closed(s.drop(1).toDouble)
-        }
-
-        val max = input(2).asString match {
-          case "+inf"                 => ScoreMaximum.Infinity
-          case s if s.startsWith("(") => ScoreMaximum.Open(s.drop(1).toDouble)
-          case s if s.startsWith("[") => ScoreMaximum.Closed(s.drop(1).toDouble)
-        }
-
-        val limitOptionIdx = input.map(_.asString).indexOf("LIMIT") match {
-          case -1  => None
-          case idx => Some(idx)
-        }
-
-        val offsetOption = limitOptionIdx.map(idx => input(idx + 1).asLong)
-        val countOption  = limitOptionIdx.map(idx => input(idx + 2).asLong)
-
-        orWrongType(isSortedSet(key))(
-          for {
-            scoreMap <- sortedSets.getOrElse(key, Map.empty)
-
-            limitKeys = for {
-                          offset <- offsetOption
-                          count  <- countOption
-                        } yield {
-                          scoreMap.toArray
-                            .sortBy(_._2)
-                            .slice(offset.toInt, offset.toInt + count.toInt)
-                        }
-
-            lexKeys = limitKeys.getOrElse(scoreMap.toArray.sortBy(_._2))
-
-            minPredicate = (s: Double) =>
-                             min match {
-                               case _: ScoreMinimum.Infinity.type => true
-                               case ScoreMinimum.Open(key)        => s > key
-                               case ScoreMinimum.Closed(key)      => s >= key
-                             }
-
-            maxPredicate = (s: Double) =>
-                             max match {
-                               case _: ScoreMaximum.Infinity.type => true
-                               case ScoreMaximum.Open(key)        => s < key
-                               case ScoreMaximum.Closed(key)      => s <= key
-                             }
-
-            filtered = lexKeys.filter { case (_, s) => minPredicate(s) && maxPredicate(s) }
-
-            _ <- sortedSets.put(key, scoreMap -- filtered.map(_._1))
-          } yield RespValue.Integer(filtered.length.toLong)
-        )
-
-      case api.SortedSets.ZPopMin =>
-        val key   = input(0).asString
-        val count = input.drop(1).headOption.map(_.asString.toInt).getOrElse(1)
-
-        orWrongType(isSortedSet(key))(
-          for {
-            scoreMap <- sortedSets.getOrElse(key, Map.empty)
-            results   = scoreMap.toArray.sortBy { case (_, score) => score }.take(count)
-            _        <- sortedSets.put(key, scoreMap -- results.map(_._1))
-          } yield RespValue.Array(
-            Chunk
-              .fromIterable(results)
-              .flatMap(ms => Chunk(RespValue.bulkString(ms._1), RespValue.bulkString(ms._2.toString.stripSuffix(".0"))))
-          )
-        )
-
-      case api.SortedSets.ZPopMax =>
-        val key   = input(0).asString
-        val count = input.drop(1).headOption.map(_.asString.toInt).getOrElse(1)
-
-        orWrongType(isSortedSet(key))(
-          for {
-            scoreMap <- sortedSets.getOrElse(key, Map.empty)
-            results   = scoreMap.toArray.sortBy { case (_, score) => score }.reverse.take(count)
-            _        <- sortedSets.put(key, scoreMap -- results.map(_._1))
-          } yield RespValue.Array(
-            Chunk
-              .fromIterable(results)
-              .flatMap(ms => Chunk(RespValue.bulkString(ms._1), RespValue.bulkString(ms._2.toString.stripSuffix(".0"))))
-          )
-        )
-
-      case api.SortedSets.ZRank =>
-        val key    = input(0).asString
-        val member = input(1).asString
-
-        orWrongType(isSortedSet(key))(
-          for {
-            scoreMap <- sortedSets.getOrElse(key, Map.empty)
-            rank = scoreMap.toArray.sortBy(_._2).map(_._1).indexOf(member) match {
-                     case -1  => None
-                     case idx => Some(idx)
-                   }
-          } yield rank.fold[RespValue](RespValue.NullBulkString)(result => RespValue.Integer(result.toLong))
-        )
-
-      case api.SortedSets.ZRem =>
-        val key     = input(0).asString
-        val members = input.tail.map(_.asString)
-
-        orWrongType(isSortedSet(key))(
-          for {
-            scoreMap <- sortedSets.getOrElse(key, Map.empty)
-            newSet    = scoreMap.filterNot { case (v, _) => members.contains(v) }
-            _        <- sortedSets.put(key, newSet)
-          } yield RespValue.Integer(scoreMap.size.toLong - newSet.size.toLong)
-        )
-
-      case api.SortedSets.ZRevRank =>
-        val key    = input(0).asString
-        val member = input(1).asString
-
-        orWrongType(isSortedSet(key))(
-          for {
-            scoreMap <- sortedSets.getOrElse(key, Map.empty)
-            rank = scoreMap.toArray.sortBy(_._2).reverse.map(_._1).indexOf(member) match {
-                     case -1  => None
-                     case idx => Some(idx)
-                   }
-          } yield rank.fold[RespValue](RespValue.NullBulkString)(result => RespValue.Integer(result.toLong))
-        )
-//
-//      case api.SortedSets.ZScan.name =>
-//        val key   = input.head.asString
-//        val start = input(1).asString.toInt
-//
-//        val maybeRegex =
-//          if (input.size > 2) input(2).asString match {
-//            case "MATCH" => Some(input(3).asString.replace("*", ".*").r)
-//            case _       => None
-//          }
-//          else None
-//
-//        def maybeGetCount(key: RespValue.BulkString, value: RespValue.BulkString): Option[Int] =
-//          key.asString match {
-//            case "COUNT" => Some(value.asString.toInt)
-//            case _       => None
-//          }
-//
-//        val maybeCount =
-//          if (input.size > 4) maybeGetCount(input(4), input(5))
-//          else if (input.size > 2) maybeGetCount(input(2), input(3))
-//          else None
-//
-//        val end = start + maybeCount.getOrElse(10)
-//
-//        orWrongType(isSortedSet(key))(
-//          for {
-//            set <- sortedSets.getOrElse(key, SortedSet.empty)
-//            filtered =
-//              maybeRegex.map(regex => set.filter(ms => regex.pattern.matcher(ms.member).matches)).getOrElse(set)
-//            resultSet = filtered.slice(start, end)
-//            nextIndex = if (filtered.size <= end) 0 else end
-//            results =
-//              RespValue.Array(
-//                Chunk
-//                  .fromIterable(resultSet)
-//                  .flatMap(ms => Chunk(RespValue.bulkString(ms.member), RespValue.bulkString(ms.score.toString)))
-//              )
-//          } yield RespValue.array(RespValue.bulkString(nextIndex.toString), results)
-//        )
-//
-      case api.SortedSets.ZScore =>
-        val key    = input(0).asString
-        val member = input(1).asString
-
-        orWrongType(isSortedSet(key))(
-          for {
-            scoreMap  <- sortedSets.getOrElse(key, Map.empty)
-            maybeScore = scoreMap.get(member)
-          } yield maybeScore.fold[RespValue](RespValue.NullBulkString)(result => RespValue.bulkString(result.toString))
-        )
-
-      case api.SortedSets.Zmscore =>
-        val key     = input(0).asString
-        val members = input.tail.map(_.asString)
-
-        orWrongType(isSortedSet(key))(
-          for {
-            scoreMap   <- sortedSets.getOrElse(key, Map.empty)
-            maybeScores = members.map(m => scoreMap.get(m))
-            result = maybeScores.map {
-                       case Some(v) => RespValue.bulkString(v.toString)
-                       case None    => RespValue.NullBulkString
-                     }
-          } yield RespValue.array(result: _*)
-        )
-
-//
-//      case api.SortedSets.ZUnionStore.name =>
-//        val destination = input(0).asString
-//        val numKeys     = input(1).asLong.toInt
-//        val keys        = input.drop(2).take(numKeys).map(_.asString)
-//
-//        val options = input.map(_.asString).zipWithIndex
-//        val aggregate =
-//          options
-//            .find(_._1 == "AGGREGATE")
-//            .map(_._2)
-//            .map(idx => input(idx + 1).asString)
-//            .map {
-//              case "SUM" => (_: Double) + (_: Double)
-//              case "MIN" => Math.min(_: Double, _: Double)
-//              case "MAX" => Math.max(_: Double, _: Double)
-//            }
-//            .getOrElse((_: Double) + (_: Double))
-//
-//        val weights =
-//          options
-//            .find(_._1 == "WEIGHTS")
-//            .map(_._2)
-//            .map(idx => input.drop(idx + 1).tail.map(_.asLong))
-//            .getOrElse(Chunk.empty)
-//
-//        orWrongType(forAll(keys :+ destination)(isSortedSet))(
-//          for {
-//            sourceSets <- STM.foreach(keys)(key => sortedSets.getOrElse(key, SortedSet.empty))
-//
-//            weightedSets =
-//              sourceSets
-//                .zipAll(weights, SortedSet.empty[MemberScore], 1L)
-//                .map { case (set, weight) => set.map(ms => ms.copy(score = ms.score * weight)) }
-//
-//            destinationResult =
-//              weightedSets
-//                .flatMap(Chunk.fromIterable)
-//                .groupBy(_.member)
-//                .map { case (member, memberScores) =>
-//                  MemberScore(memberScores.map(_.score).fold(0.0)(aggregate), member)
-//                }
-//
-//            _ <- sortedSets.put(destination, SortedSet.from(destinationResult))
-//          } yield RespValue.Integer(destinationResult.size.toLong)
-//        )
-//
-      case api.SortedSets.ZRange =>
-        val key              = input.head.asString
-        val start            = input(1).asString.toInt
-        val end              = input(2).asString.toInt
-        val withScoresOption = input.map(_.asString).find(_ == "WITHSCORES")
-
-        orWrongType(isSortedSet(key))(
-          for {
-            scoreMap <- sortedSets.getOrElse(key, Map.empty)
-            slice =
-              if (end < 0)
-                scoreMap.toArray.sortBy(_._2).slice(start, scoreMap.size + 1 + end)
-              else
-                scoreMap.toArray.sortBy(_._2).slice(start, end + 1)
-
-            result = withScoresOption.fold(slice.map(_._1))(_ =>
-                       slice.flatMap { case (v, s) => Array(v, s.toString.stripSuffix(".0")) }
-                     )
-          } yield RespValue.Array(Chunk.fromIterable(result) map RespValue.bulkString)
-        )
-
-      case api.SortedSets.ZRevRange =>
-        val key              = input.head.asString
-        val start            = input(1).asString.toInt
-        val end              = input(2).asString.toInt
-        val withScoresOption = input.map(_.asString).find(_ == "WITHSCORES")
-
-        orWrongType(isSortedSet(key))(
-          for {
-            scoreMap <- sortedSets.getOrElse(key, Map.empty)
-            slice =
-              if (end < 0)
-                scoreMap.toArray.sortBy(_._2).reverse.slice(start, scoreMap.size + 1 + end)
-              else
-                scoreMap.toArray.sortBy(_._2).reverse.slice(start, end + 1)
-
-            result = withScoresOption.fold(slice.map(_._1))(_ =>
-                       slice.flatMap { case (v, s) => Array(v, s.toString.stripSuffix(".0")) }
-                     )
-          } yield RespValue.Array(Chunk.fromIterable(result) map RespValue.bulkString)
-        )
-
-      case api.SortedSets.ZScan =>
-        val key   = input.head.asString
-        val start = input(1).asString.toInt
-
-        val maybeRegex =
-          if (input.size > 2) input(2).asString match {
-            case "MATCH" => Some(input(3).asString.replace("*", ".*").r)
-            case _       => None
-          }
-          else None
-
-        def maybeGetCount(key: RespValue.BulkString, value: RespValue.BulkString): Option[Int] =
-          key.asString match {
-            case "COUNT" => Some(value.asString.toInt)
-            case _       => None
-          }
-
-        val maybeCount =
-          if (input.size > 4) maybeGetCount(input(4), input(5))
-          else if (input.size > 2) maybeGetCount(input(2), input(3))
-          else None
-
-        val end = start + maybeCount.getOrElse(10)
-
-        orWrongType(isSortedSet(key))(
-          {
-            for {
-              scoreMap <- sortedSets.getOrElse(key, Map.empty)
-              filtered =
-                maybeRegex.map(regex => scoreMap.filter(s => regex.pattern.matcher(s._1).matches)).getOrElse(scoreMap)
-              resultSet = filtered.toArray.sortBy(_._2).slice(start, end)
-              nextIndex = if (filtered.size <= end) 0 else end
-              expand    = resultSet.flatMap(v => Array(v._1, v._2.toString.stripSuffix(".0")))
-              results   = Replies.array(expand)
-            } yield RespValue.array(RespValue.bulkString(nextIndex.toString), results)
-          }
-        )
-
-      case api.SortedSets.ZUnionStore =>
-        val destination = input(0).asString
-        val numKeys     = input(1).asLong.toInt
-        val keys        = input.drop(2).take(numKeys).map(_.asString)
-
-        val options = input.map(_.asString).zipWithIndex
-        val aggregate =
-          options
-            .find(_._1 == "AGGREGATE")
-            .map(_._2)
-            .map(idx => input(idx + 1).asString)
-            .map {
-              case "SUM" => (_: Double) + (_: Double)
-              case "MIN" => Math.min(_: Double, _: Double)
-              case "MAX" => Math.max(_: Double, _: Double)
-            }
-            .getOrElse((_: Double) + (_: Double))
-
-        val weights =
-          options
-            .find(_._1 == "WEIGHTS")
-            .map(_._2)
-            .map(idx =>
-              input
-                .drop(idx + 1)
-                .takeWhile(v => Try(v.asString.stripSuffix(".0").toLong).isSuccess)
-                .map(_.asString.stripSuffix(".0").toLong)
-            )
-            .getOrElse(Chunk.empty)
-
-        orInvalidParameter(STM.succeed(!(weights.nonEmpty && weights.size != numKeys)))(
-          orWrongType(forAll(keys :+ destination)(isSortedSet))(
-            for {
-              sourceSets <- STM.foreach(keys)(key => sortedSets.getOrElse(key, Map.empty))
-
-              unionKeys =
-                sourceSets.map(_.keySet).reduce(_.union(_))
-
-              weightedSets =
-                sourceSets
-                  .map(m => m.filter(m => unionKeys.contains(m._1)))
-                  .zipAll(weights, Map.empty, 1L)
-                  .map { case (scoreMap, weight) => scoreMap.map { case (member, score) => member -> score * weight } }
-
-              destinationResult =
-                weightedSets
-                  .flatMap(Chunk.fromIterable)
-                  .groupBy(_._1)
-                  .map { case (member, scores) => member -> scores.map(_._2).reduce(aggregate) }
-
-              _ <- sortedSets.put(destination, Map.from(destinationResult))
-            } yield RespValue.Integer(destinationResult.size.toLong)
-          )
-        )
-
-      case api.SortedSets.ZUnion =>
-        val numKeys          = input(0).asLong.toInt
-        val keys             = input.drop(1).take(numKeys).map(_.asString)
-        val withScoresOption = input.map(_.asString).find(_ == "WITHSCORES")
-
-        val options = input.map(_.asString).zipWithIndex
-        val aggregate =
-          options
-            .find(_._1 == "AGGREGATE")
-            .map(_._2)
-            .map(idx => input(idx + 1).asString)
-            .map {
-              case "SUM" => (_: Double) + (_: Double)
-              case "MIN" => Math.min(_: Double, _: Double)
-              case "MAX" => Math.max(_: Double, _: Double)
-            }
-            .getOrElse((_: Double) + (_: Double))
-
-        val weights =
-          options
-            .find(_._1 == "WEIGHTS")
-            .map(_._2)
-            .map(idx =>
-              input
-                .drop(idx + 1)
-                .takeWhile(v => Try(v.asString.stripSuffix(".0").toLong).isSuccess)
-                .map(_.asString.stripSuffix(".0").toLong)
-            )
-            .getOrElse(Chunk.empty)
-
-        orInvalidParameter(STM.succeed(!(weights.nonEmpty && weights.size != numKeys)))(
-          orWrongType(forAll(keys)(isSortedSet))(
-            for {
-              sourceSets <- STM.foreach(keys)(key => sortedSets.getOrElse(key, Map.empty))
-
-              unionKeys =
-                sourceSets.map(_.keySet).reduce(_.union(_))
-
-              weightedSets =
-                sourceSets
-                  .map(m => m.filter(m => unionKeys.contains(m._1)))
-                  .zipAll(weights, Map.empty, 1L)
-                  .map { case (scoreMap, weight) => scoreMap.map { case (member, score) => member -> score * weight } }
-
-              unionMap =
-                weightedSets
-                  .flatMap(Chunk.fromIterable)
-                  .groupBy(_._1)
-                  .map { case (member, scores) => member -> scores.map(_._2).reduce(aggregate) }
-
-              result =
-                if (withScoresOption.isDefined)
-                  Chunk.fromIterable(unionMap.toArray.sortBy(_._2).flatMap { case (v, s) =>
-                    Chunk(bulkString(v), bulkString(s.toString))
-                  })
-                else
-                  Chunk.fromIterable(unionMap.toArray.sortBy(_._2).map(e => bulkString(e._1)))
-
-            } yield RespValue.Array(result)
-          )
-        )
-
-      case api.SortedSets.ZRandMember =>
-        val key              = input(0).asString
-        val maybeCount        = input.tail.headOption.map(b => b.asString.toLong)
-        val withScoresOption = input.map(_.asString).find(_ == "WITHSCORES")
-
-        orWrongType(isSortedSet(key))(
-          for {
-            scoreMap <- sortedSets.getOrElse(key, Map.empty)
-            asVector = scoreMap.toVector
-            res <- maybeCount match {
-              case None => selectOne(asVector, randomPick).map {
-                _.fold(RespValue.NullBulkString: RespValue)(s => RespValue.bulkString(s._1))
-              }
-
-              case Some(n) if n > 0 => selectN(asVector, n, randomPick).map[RespValue] { values =>
-                if (withScoresOption.isDefined) {
-                  val flatMemberScores = values.flatMap { case (m, s) => m :: s.toString :: Nil }
-                  if (flatMemberScores.isEmpty)
-                    RespValue.NullArray
-                  else
-                    Replies.array(flatMemberScores)
-                } else {
-                  if (values.isEmpty)
-                    RespValue.NullArray
-                  else
-                    Replies.array(values.map(_._1))
-                }
-              }
-
-              case Some(n) if n < 0 => selectNWithReplacement(asVector, -n, randomPick).map[RespValue] { values =>
-                if (withScoresOption.isDefined) {
-                  val flatMemeberScore = values.flatMap { case (m, s) => m :: s.toString :: Nil }
-                  if (flatMemeberScore.isEmpty)
-                    RespValue.NullArray
-                  else
-                    Replies.array(flatMemeberScore)
-                } else {
-                  if (values.isEmpty)
-                    RespValue.NullArray
-                  else
-                    Replies.array(values.map(_._1))
-                }
-              }
-
-              case Some(_) => STM.succeedNow(RespValue.NullBulkString)
-            }
-          } yield res
-        )
-=======
       case api.Hashes.HRandField =>
         val key        = input(0).asString
         val count      = if (input.size == 1) None else Some(input(1).asString.toLong)
@@ -2189,7 +1030,1080 @@
             } yield key.getOrElse(RespValue.NullBulkString)
           }
         }
->>>>>>> 7438d41b
+
+      case api.SortedSets.BzPopMax =>
+        val keys = input.dropRight(1).map(_.asString)
+
+        orWrongType(forAll(keys)(isSortedSet))(
+          (for {
+            allSets <-
+              STM.foreach(keys.map(key => STM.succeedNow(key) &&& sortedSets.getOrElse(key, Map.empty)))(identity)
+            nonEmpty    <- STM.succeed(allSets.collect { case (key, v) if v.nonEmpty => key -> v })
+            (sk, sl)    <- STM.fromOption(nonEmpty.headOption)
+            (maxM, maxV) = sl.toList.maxBy(_._2)
+            _           <- sortedSets.put(sk, sl - maxM)
+          } yield Replies.array(Chunk(sk, maxM, maxV.toString))).foldM(_ => STM.retry, result => STM.succeed(result))
+        )
+
+      case api.SortedSets.BzPopMin =>
+        val keys = input.dropRight(1).map(_.asString)
+
+        orWrongType(forAll(keys)(isSortedSet))(
+          (for {
+            allSets <-
+              STM.foreach(keys.map(key => STM.succeedNow(key) &&& sortedSets.getOrElse(key, Map.empty)))(identity)
+            nonEmpty    <- STM.succeed(allSets.collect { case (key, v) if v.nonEmpty => key -> v })
+            (sk, sl)    <- STM.fromOption(nonEmpty.headOption)
+            (maxM, maxV) = sl.toList.minBy(_._2)
+            _           <- sortedSets.put(sk, sl - maxM)
+          } yield Replies.array(Chunk(sk, maxM, maxV.toString))).foldM(_ => STM.retry, result => STM.succeed(result))
+        )
+
+      case api.SortedSets.ZAdd =>
+        val key = input(0).asString
+
+        val updateOption = input.map(_.asString).find {
+          case "XX" => true
+          case "NX" => true
+          case "LT" => true
+          case "GT" => true
+          case _    => false
+        }
+
+        val changedOption = input.map(_.asString).find {
+          case "CH" => true
+          case _    => false
+        }
+
+        val incrOption = input.map(_.asString).find {
+          case "INCR" => true
+          case _      => false
+        }
+
+        val optionsCount = updateOption.map(_ => 1).getOrElse(0) + changedOption.map(_ => 1).getOrElse(0) + incrOption
+          .map(_ => 1)
+          .getOrElse(0)
+
+        val values =
+          Chunk.fromIterator(
+            input
+              .drop(1 + optionsCount)
+              .map(_.asString)
+              .grouped(2)
+              .map(g => MemberScore(g(0).toDouble, g(1)))
+          )
+
+        orWrongType(isSortedSet(key))(
+          for {
+            scoreMap <- sortedSets.getOrElse(key, Map.empty)
+            valuesToAdd = updateOption.map {
+                            case "XX" =>
+                              values.filter(ms => scoreMap.contains(ms.member))
+
+                            case "NX" =>
+                              values.filter(ms => !scoreMap.contains(ms.member))
+
+                            case "LT" =>
+                              values.filter(ms =>
+                                scoreMap.exists { case (member, score) =>
+                                  (member == ms.member && score > ms.score) || (ms.member != member)
+                                }
+                              )
+
+                            case "GT" =>
+                              values.filter(ms =>
+                                scoreMap.exists { case (member, score) =>
+                                  (member == ms.member && score < ms.score) || (ms.member != member)
+                                }
+                              )
+                          }.getOrElse(values)
+
+            newScoreMap =
+              if (incrOption.isDefined) {
+                val ms = values.head
+                scoreMap + (ms.member -> (scoreMap.getOrElse(ms.member, 0d) + ms.score))
+              } else
+                scoreMap ++ valuesToAdd.map(ms => ms.member -> ms.score)
+
+            incrScore = incrOption.map { _ =>
+                          val ms = values.head
+                          scoreMap.getOrElse(ms.member, 0d) + ms.score
+                        }
+
+            valuesChanged = changedOption.map(_ => valuesToAdd.size).getOrElse(newScoreMap.size - scoreMap.size)
+            _            <- sortedSets.put(key, newScoreMap)
+          } yield incrScore.fold[RespValue](RespValue.Integer(valuesChanged.toLong))(result =>
+            RespValue.bulkString(result.toString)
+          )
+        )
+
+      case api.SortedSets.ZCard =>
+        val key = input(0).asString
+
+        orWrongType(isSortedSet(key))(
+          for {
+            scoreMap <- sortedSets.getOrElse(key, Map.empty)
+          } yield RespValue.Integer(scoreMap.size.toLong)
+        )
+
+      case api.SortedSets.ZCount =>
+        val key = input(0).asString
+        val min = input(1).asLong
+        val max = input(2).asLong
+
+        orWrongType(isSortedSet(key))(
+          for {
+            scoreMap <- sortedSets.getOrElse(key, Map.empty)
+            result    = scoreMap.filter { case (_, score) => score >= min && score <= max }
+          } yield RespValue.Integer(result.size.toLong)
+        )
+
+      case api.SortedSets.ZDiff =>
+        val numkeys          = input(0).asLong
+        val keys             = input.drop(1).take(numkeys.toInt).map(_.asString)
+        val withScoresOption = input.map(_.asString).find(_ == "WITHSCORES")
+
+        orWrongType(forAll(keys)(isSortedSet))(
+          for {
+            sourceMaps <- STM.foreach(keys)(key => sortedSets.getOrElse(key, Map.empty))
+            diffMap     = sourceMaps.reduce[Map[String, Double]] { case (a, b) => (a -- b.keySet) ++ (b -- a.keySet) }
+            result =
+              if (withScoresOption.isDefined)
+                Chunk.fromIterable(diffMap.toArray.flatMap { case (v, s) =>
+                  Chunk(bulkString(v), bulkString(s.toString))
+                })
+              else
+                Chunk.fromIterable(diffMap.keys.map(bulkString))
+          } yield RespValue.Array(result)
+        )
+
+      case api.SortedSets.ZDiffStore =>
+        val destination = input(0).asString
+        val numkeys     = input(1).asLong
+        val keys        = input.drop(2).take(numkeys.toInt).map(_.asString)
+
+        orWrongType(forAll(keys :+ destination)(isSortedSet))(
+          for {
+            sourceMaps <- STM.foreach(keys)(key => sortedSets.getOrElse(key, Map.empty))
+            diffMap     = sourceMaps.reduce[Map[String, Double]] { case (a, b) => (a -- b.keySet) ++ (b -- a.keySet) }
+            _          <- sortedSets.put(destination, diffMap)
+          } yield RespValue.Integer(diffMap.size.toLong)
+        )
+
+      case api.SortedSets.ZIncrBy =>
+        val key       = input(0).asString
+        val increment = input(1).asLong
+        val member    = input(2).asString
+
+        orWrongType(isSortedSet(key))(
+          for {
+            scoreMap <- sortedSets.getOrElse(key, Map.empty)
+            resultScore = scoreMap
+                            .get(member)
+                            .map(score => score + increment)
+                            .getOrElse(increment.toDouble)
+
+            resultSet = scoreMap + (member -> resultScore)
+            _        <- sortedSets.put(key, resultSet)
+          } yield RespValue.bulkString(resultScore.toString)
+        )
+
+      case api.SortedSets.ZInter =>
+        val numKeys          = input(0).asLong
+        val keys             = input.drop(1).take(numKeys.toInt).map(_.asString)
+        val withScoresOption = input.map(_.asString).find(_ == "WITHSCORES")
+
+        val options = input.map(_.asString).zipWithIndex
+        val aggregate =
+          options
+            .find(_._1 == "AGGREGATE")
+            .map(_._2)
+            .map(idx => input(idx + 1).asString)
+            .map {
+              case "SUM" => (_: Double) + (_: Double)
+              case "MIN" => Math.min(_: Double, _: Double)
+              case "MAX" => Math.max(_: Double, _: Double)
+            }
+            .getOrElse((_: Double) + (_: Double))
+
+        val weights =
+          options
+            .find(_._1 == "WEIGHTS")
+            .map(_._2)
+            .map(idx =>
+              input
+                .drop(idx + 1)
+                .takeWhile(v => Try(v.asString.stripSuffix(".0").toLong).isSuccess)
+                .map(_.asString.stripSuffix(".0").toLong)
+            )
+            .getOrElse(Chunk.empty)
+
+        orInvalidParameter(STM.succeed(!(weights.nonEmpty && weights.size != numKeys)))(
+          orWrongType(forAll(keys)(isSortedSet))(
+            for {
+              sourceSets <- STM.foreach(keys)(key => sortedSets.getOrElse(key, Map.empty))
+
+              intersectionKeys =
+                sourceSets.map(_.keySet).reduce(_.intersect(_))
+
+              weightedSets =
+                sourceSets
+                  .map(m => m.filter(m => intersectionKeys.contains(m._1)))
+                  .zipAll(weights, Map.empty, 1L)
+                  .map { case (scoreMap, weight) => scoreMap.map { case (member, score) => member -> score * weight } }
+
+              intersectionMap =
+                weightedSets
+                  .flatMap(Chunk.fromIterable)
+                  .groupBy(_._1)
+                  .map { case (member, scores) => member -> scores.map(_._2).reduce(aggregate) }
+
+              result =
+                if (withScoresOption.isDefined)
+                  Chunk.fromIterable(intersectionMap.toArray.sortBy(_._2).flatMap { case (v, s) =>
+                    Chunk(bulkString(v), bulkString(s.toString))
+                  })
+                else
+                  Chunk.fromIterable(intersectionMap.toArray.sortBy(_._2).map(e => bulkString(e._1)))
+
+            } yield RespValue.Array(result)
+          )
+        )
+
+      case api.SortedSets.ZInterStore =>
+        val destination = input(0).asString
+        val numKeys     = input(1).asLong.toInt
+        val keys        = input.drop(2).take(numKeys).map(_.asString)
+
+        val options = input.map(_.asString).zipWithIndex
+        val aggregate =
+          options
+            .find(_._1 == "AGGREGATE")
+            .map(_._2)
+            .map(idx => input(idx + 1).asString)
+            .map {
+              case "SUM" => (_: Double) + (_: Double)
+              case "MIN" => Math.min(_: Double, _: Double)
+              case "MAX" => Math.max(_: Double, _: Double)
+            }
+            .getOrElse((_: Double) + (_: Double))
+
+        val weights =
+          options
+            .find(_._1 == "WEIGHTS")
+            .map(_._2)
+            .map(idx =>
+              input
+                .drop(idx + 1)
+                .takeWhile(v => Try(v.asString.stripSuffix(".0").toLong).isSuccess)
+                .map(_.asString.stripSuffix(".0").toLong)
+            )
+            .getOrElse(Chunk.empty)
+
+        orInvalidParameter(STM.succeed(!(weights.nonEmpty && weights.size != numKeys)))(
+          orWrongType(forAll(keys :+ destination)(isSortedSet))(
+            for {
+              sourceSets <- STM.foreach(keys)(key => sortedSets.getOrElse(key, Map.empty))
+
+              intersectionKeys =
+                sourceSets.map(_.keySet).reduce(_.intersect(_))
+
+              weightedSets =
+                sourceSets
+                  .map(m => m.filter(m => intersectionKeys.contains(m._1)))
+                  .zipAll(weights, Map.empty, 1L)
+                  .map { case (scoreMap, weight) => scoreMap.map { case (member, score) => member -> score * weight } }
+
+              destinationResult =
+                weightedSets
+                  .flatMap(Chunk.fromIterable)
+                  .groupBy(_._1)
+                  .map { case (member, scores) => member -> scores.map(_._2).reduce(aggregate) }
+
+              _ <- sortedSets.put(destination, Map.from(destinationResult))
+            } yield RespValue.Integer(destinationResult.size.toLong)
+          )
+        )
+
+      case api.SortedSets.ZLexCount =>
+        val key = input(0).asString
+
+        val min = input(1).asString match {
+          case "-"                    => LexMinimum.Unbounded
+          case s if s.startsWith("(") => LexMinimum.Open(s.drop(1))
+          case s if s.startsWith("[") => LexMinimum.Closed(s.drop(1))
+        }
+
+        val max = input(2).asString match {
+          case "+"                    => LexMaximum.Unbounded
+          case s if s.startsWith("(") => LexMaximum.Open(s.drop(1))
+          case s if s.startsWith("[") => LexMaximum.Closed(s.drop(1))
+        }
+
+        orWrongType(isSortedSet(key))(
+          for {
+            scoreMap <- sortedSets.getOrElse(key, Map.empty)
+            lexKeys   = scoreMap.keys.toArray.sorted
+
+            minPredicate = (s: String) =>
+                             min match {
+                               case LexMinimum.Unbounded   => true
+                               case LexMinimum.Open(key)   => s > key
+                               case LexMinimum.Closed(key) => s >= key
+                             }
+
+            maxPredicate = (s: String) =>
+                             max match {
+                               case LexMaximum.Unbounded   => true
+                               case LexMaximum.Open(key)   => s < key
+                               case LexMaximum.Closed(key) => s <= key
+                             }
+
+            filtered = lexKeys.filter(s => minPredicate(s) && maxPredicate(s))
+
+            result = Chunk.fromIterable(filtered.map(bulkString))
+          } yield RespValue.Integer(result.size.toLong)
+        )
+
+      case api.SortedSets.ZRangeByLex =>
+        val key = input(0).asString
+
+        val min = input(1).asString match {
+          case "-"                    => LexMinimum.Unbounded
+          case s if s.startsWith("(") => LexMinimum.Open(s.drop(1))
+          case s if s.startsWith("[") => LexMinimum.Closed(s.drop(1))
+        }
+
+        val max = input(2).asString match {
+          case "+"                    => LexMaximum.Unbounded
+          case s if s.startsWith("(") => LexMaximum.Open(s.drop(1))
+          case s if s.startsWith("[") => LexMaximum.Closed(s.drop(1))
+        }
+
+        val limitOptionIdx = input.map(_.asString).indexOf("LIMIT") match {
+          case -1  => None
+          case idx => Some(idx)
+        }
+
+        val offsetOption = limitOptionIdx.map(idx => input(idx + 1).asLong)
+        val countOption  = limitOptionIdx.map(idx => input(idx + 2).asLong)
+
+        orWrongType(isSortedSet(key))(
+          for {
+            scoreMap <- sortedSets.getOrElse(key, Map.empty)
+
+            limitKeys = for {
+                          offset <- offsetOption
+                          count  <- countOption
+                        } yield {
+                          scoreMap.toArray
+                            .sortBy(_._2)
+                            .slice(offset.toInt, offset.toInt + count.toInt)
+                            .map(_._1)
+                        }
+
+            lexKeys = limitKeys.getOrElse(scoreMap.keys.toArray.sorted)
+
+            minPredicate = (s: String) =>
+                             min match {
+                               case LexMinimum.Unbounded   => true
+                               case LexMinimum.Open(key)   => s > key
+                               case LexMinimum.Closed(key) => s >= key
+                             }
+
+            maxPredicate = (s: String) =>
+                             max match {
+                               case LexMaximum.Unbounded   => true
+                               case LexMaximum.Open(key)   => s < key
+                               case LexMaximum.Closed(key) => s <= key
+                             }
+
+            filtered = lexKeys.filter(s => minPredicate(s) && maxPredicate(s))
+
+            bounds = (min, max) match {
+                       case (LexMinimum.Unbounded, LexMaximum.Unbounded) => filtered
+                       case (LexMinimum.Unbounded, _)                    => filtered.dropRight(1)
+                       case (_, LexMaximum.Unbounded)                    => filtered.drop(1)
+                       case (_, _)                                       => filtered.drop(1).dropRight(1)
+                     }
+
+            result = Chunk.fromIterable(bounds.map(bulkString))
+          } yield RespValue.Array(result)
+        )
+
+      case api.SortedSets.ZRevRangeByLex =>
+        val key = input(0).asString
+
+        val min = input(1).asString match {
+          case "-"                    => LexMinimum.Unbounded
+          case s if s.startsWith("(") => LexMinimum.Open(s.drop(1))
+          case s if s.startsWith("[") => LexMinimum.Closed(s.drop(1))
+        }
+
+        val max = input(2).asString match {
+          case "+"                    => LexMaximum.Unbounded
+          case s if s.startsWith("(") => LexMaximum.Open(s.drop(1))
+          case s if s.startsWith("[") => LexMaximum.Closed(s.drop(1))
+        }
+
+        val limitOptionIdx = input.map(_.asString).indexOf("LIMIT") match {
+          case -1  => None
+          case idx => Some(idx)
+        }
+
+        val offsetOption = limitOptionIdx.map(idx => input(idx + 1).asLong)
+        val countOption  = limitOptionIdx.map(idx => input(idx + 2).asLong)
+
+        orWrongType(isSortedSet(key))(
+          for {
+            scoreMap <- sortedSets.getOrElse(key, Map.empty)
+
+            limitKeys = for {
+                          offset <- offsetOption
+                          count  <- countOption
+                        } yield {
+                          scoreMap.toArray
+                            .sortBy(_._1)
+                            .slice(offset.toInt, offset.toInt + count.toInt)
+                            .map(_._1)
+                        }
+
+            lexKeys = limitKeys.getOrElse(scoreMap.keys.toArray.sorted).reverse
+
+            minPredicate = (s: String) =>
+                             min match {
+                               case LexMinimum.Unbounded   => true
+                               case LexMinimum.Open(key)   => s < key
+                               case LexMinimum.Closed(key) => s <= key
+                             }
+
+            maxPredicate = (s: String) =>
+                             max match {
+                               case LexMaximum.Unbounded   => true
+                               case LexMaximum.Open(key)   => s > key
+                               case LexMaximum.Closed(key) => s >= key
+                             }
+
+            filtered = lexKeys.filter(s => minPredicate(s) && maxPredicate(s))
+
+            result = Chunk.fromIterable(filtered.map(bulkString))
+          } yield RespValue.Array(result)
+        )
+
+      case api.SortedSets.ZRemRangeByLex =>
+        val key = input(0).asString
+
+        val min = input(1).asString match {
+          case "-"                    => LexMinimum.Unbounded
+          case s if s.startsWith("(") => LexMinimum.Open(s.drop(1))
+          case s if s.startsWith("[") => LexMinimum.Closed(s.drop(1))
+        }
+
+        val max = input(2).asString match {
+          case "+"                    => LexMaximum.Unbounded
+          case s if s.startsWith("(") => LexMaximum.Open(s.drop(1))
+          case s if s.startsWith("[") => LexMaximum.Closed(s.drop(1))
+        }
+
+        val limitOptionIdx = input.map(_.asString).indexOf("LIMIT") match {
+          case -1  => None
+          case idx => Some(idx)
+        }
+
+        val offsetOption = limitOptionIdx.map(idx => input(idx + 1).asLong)
+        val countOption  = limitOptionIdx.map(idx => input(idx + 2).asLong)
+
+        orWrongType(isSortedSet(key))(
+          for {
+            scoreMap <- sortedSets.getOrElse(key, Map.empty)
+
+            limitKeys = for {
+                          offset <- offsetOption
+                          count  <- countOption
+                        } yield {
+                          scoreMap.toArray
+                            .sortBy(_._2)
+                            .slice(offset.toInt, offset.toInt + count.toInt)
+                            .map(_._1)
+                        }
+
+            lexKeys = limitKeys.getOrElse(scoreMap.keys.toArray.sorted)
+
+            minPredicate = (s: String) =>
+                             min match {
+                               case LexMinimum.Unbounded   => true
+                               case LexMinimum.Open(key)   => s > key
+                               case LexMinimum.Closed(key) => s >= key
+                             }
+
+            maxPredicate = (s: String) =>
+                             max match {
+                               case LexMaximum.Unbounded   => true
+                               case LexMaximum.Open(key)   => s < key
+                               case LexMaximum.Closed(key) => s <= key
+                             }
+
+            filtered = lexKeys.filter(s => minPredicate(s) && maxPredicate(s))
+
+            _ <- sortedSets.put(key, scoreMap -- filtered)
+          } yield RespValue.Integer(filtered.length.toLong)
+        )
+
+      case api.SortedSets.ZRemRangeByRank =>
+        val key   = input(0).asString
+        val start = input(1).asLong.toInt
+        val stop  = input(2).asLong.toInt
+
+        orWrongType(isSortedSet(key))(
+          for {
+            scoreMap <- sortedSets.getOrElse(key, Map.empty)
+            rank      = scoreMap.toArray.sortBy(_._2)
+            result    = rank.slice(start, if (stop < 0) rank.length + stop else stop + 1)
+            _        <- sortedSets.put(key, scoreMap -- result.map(_._1))
+          } yield RespValue.Integer(result.length.toLong)
+        )
+
+      case api.SortedSets.ZRangeByScore =>
+        val key = input(0).asString
+
+        val min = input(1).asString match {
+          case "-inf"                 => ScoreMinimum.Infinity
+          case s if s.startsWith("(") => ScoreMinimum.Open(s.drop(1).toDouble)
+          case s                      => ScoreMinimum.Closed(s.toDouble)
+        }
+
+        val max = input(2).asString match {
+          case "+inf"                 => ScoreMaximum.Infinity
+          case s if s.startsWith("(") => ScoreMaximum.Open(s.drop(1).toDouble)
+          case s                      => ScoreMaximum.Closed(s.toDouble)
+        }
+
+        val limitOptionIdx = input.map(_.asString).indexOf("LIMIT") match {
+          case -1  => None
+          case idx => Some(idx)
+        }
+
+        val offsetOption = limitOptionIdx.map(idx => input(idx + 1).asLong)
+        val countOption  = limitOptionIdx.map(idx => input(idx + 2).asLong)
+
+        val withScoresOption = input.map(_.asString).indexOf("WITHSCORES") match {
+          case -1 => false
+          case _  => true
+        }
+
+        orWrongType(isSortedSet(key))(
+          for {
+            scoreMap <- sortedSets.getOrElse(key, Map.empty)
+
+            limitKeys = for {
+                          offset <- offsetOption
+                          count  <- countOption
+                        } yield {
+                          scoreMap.toArray
+                            .sortBy(_._2)
+                            .slice(offset.toInt, offset.toInt + count.toInt)
+                        }
+
+            lexKeys = limitKeys.getOrElse(scoreMap.toArray.sortBy(_._2))
+
+            minPredicate = (s: Double) =>
+                             min match {
+                               case _: ScoreMinimum.Infinity.type => true
+                               case ScoreMinimum.Open(key)        => s > key
+                               case ScoreMinimum.Closed(key)      => s >= key
+                             }
+
+            maxPredicate = (s: Double) =>
+                             max match {
+                               case _: ScoreMaximum.Infinity.type => true
+                               case ScoreMaximum.Open(key)        => s < key
+                               case ScoreMaximum.Closed(key)      => s <= key
+                             }
+
+            filtered = lexKeys.filter { case (_, s) => minPredicate(s) && maxPredicate(s) }
+
+            result =
+              if (withScoresOption)
+                Chunk.fromIterable(filtered.flatMap { case (k, s) => bulkString(k) :: bulkString(s.toString) :: Nil })
+              else
+                Chunk.fromIterable(filtered.map { case (k, _) => bulkString(k) })
+
+          } yield RespValue.Array(result)
+        )
+
+      case api.SortedSets.ZRevRangeByScore =>
+        val key = input(0).asString
+
+        val min = input(1).asString match {
+          case "-inf"                 => ScoreMinimum.Infinity
+          case s if s.startsWith("(") => ScoreMinimum.Open(s.drop(1).toDouble)
+          case s                      => ScoreMinimum.Closed(s.toDouble)
+        }
+
+        val max = input(2).asString match {
+          case "+inf"                 => ScoreMaximum.Infinity
+          case s if s.startsWith("(") => ScoreMaximum.Open(s.drop(1).toDouble)
+          case s                      => ScoreMaximum.Closed(s.toDouble)
+        }
+
+        val limitOptionIdx = input.map(_.asString).indexOf("LIMIT") match {
+          case -1  => None
+          case idx => Some(idx)
+        }
+
+        val offsetOption = limitOptionIdx.map(idx => input(idx + 1).asLong)
+        val countOption  = limitOptionIdx.map(idx => input(idx + 2).asLong)
+
+        val withScoresOption = input.map(_.asString).indexOf("WITHSCORES") match {
+          case -1 => false
+          case _  => true
+        }
+
+        orWrongType(isSortedSet(key))(
+          for {
+            scoreMap <- sortedSets.getOrElse(key, Map.empty)
+
+            limitKeys = for {
+                          offset <- offsetOption.map(_ + 1)
+                          count  <- countOption
+                        } yield {
+                          scoreMap.toArray
+                            .sortBy(_._2)
+                            .reverse
+                            .slice(offset.toInt, offset.toInt + count.toInt)
+                        }
+
+            lexKeys = limitKeys.getOrElse(scoreMap.toArray.sortBy(_._2).reverse)
+
+            minPredicate = (s: Double) =>
+                             min match {
+                               case _: ScoreMinimum.Infinity.type => true
+                               case ScoreMinimum.Open(key)        => s < key
+                               case ScoreMinimum.Closed(key)      => s <= key
+                             }
+
+            maxPredicate = (s: Double) =>
+                             max match {
+                               case _: ScoreMaximum.Infinity.type => true
+                               case ScoreMaximum.Open(key)        => s > key
+                               case ScoreMaximum.Closed(key)      => s >= key
+                             }
+
+            filtered = lexKeys.filter { case (_, s) => minPredicate(s) && maxPredicate(s) }
+
+            result =
+              if (withScoresOption)
+                Chunk.fromIterable(filtered.flatMap { case (k, s) => bulkString(k) :: bulkString(s.toString) :: Nil })
+              else
+                Chunk.fromIterable(filtered.map { case (k, _) => bulkString(k) })
+
+          } yield RespValue.Array(result)
+        )
+
+      case api.SortedSets.ZRemRangeByScore =>
+        val key = input(0).asString
+
+        val min = input(1).asString match {
+          case "-inf"                 => ScoreMinimum.Infinity
+          case s if s.startsWith("(") => ScoreMinimum.Open(s.drop(1).toDouble)
+          case s if s.startsWith("[") => ScoreMinimum.Closed(s.drop(1).toDouble)
+        }
+
+        val max = input(2).asString match {
+          case "+inf"                 => ScoreMaximum.Infinity
+          case s if s.startsWith("(") => ScoreMaximum.Open(s.drop(1).toDouble)
+          case s if s.startsWith("[") => ScoreMaximum.Closed(s.drop(1).toDouble)
+        }
+
+        val limitOptionIdx = input.map(_.asString).indexOf("LIMIT") match {
+          case -1  => None
+          case idx => Some(idx)
+        }
+
+        val offsetOption = limitOptionIdx.map(idx => input(idx + 1).asLong)
+        val countOption  = limitOptionIdx.map(idx => input(idx + 2).asLong)
+
+        orWrongType(isSortedSet(key))(
+          for {
+            scoreMap <- sortedSets.getOrElse(key, Map.empty)
+
+            limitKeys = for {
+                          offset <- offsetOption
+                          count  <- countOption
+                        } yield {
+                          scoreMap.toArray
+                            .sortBy(_._2)
+                            .slice(offset.toInt, offset.toInt + count.toInt)
+                        }
+
+            lexKeys = limitKeys.getOrElse(scoreMap.toArray.sortBy(_._2))
+
+            minPredicate = (s: Double) =>
+                             min match {
+                               case _: ScoreMinimum.Infinity.type => true
+                               case ScoreMinimum.Open(key)        => s > key
+                               case ScoreMinimum.Closed(key)      => s >= key
+                             }
+
+            maxPredicate = (s: Double) =>
+                             max match {
+                               case _: ScoreMaximum.Infinity.type => true
+                               case ScoreMaximum.Open(key)        => s < key
+                               case ScoreMaximum.Closed(key)      => s <= key
+                             }
+
+            filtered = lexKeys.filter { case (_, s) => minPredicate(s) && maxPredicate(s) }
+
+            _ <- sortedSets.put(key, scoreMap -- filtered.map(_._1))
+          } yield RespValue.Integer(filtered.length.toLong)
+        )
+
+      case api.SortedSets.ZPopMin =>
+        val key   = input(0).asString
+        val count = input.drop(1).headOption.map(_.asString.toInt).getOrElse(1)
+
+        orWrongType(isSortedSet(key))(
+          for {
+            scoreMap <- sortedSets.getOrElse(key, Map.empty)
+            results   = scoreMap.toArray.sortBy { case (_, score) => score }.take(count)
+            _        <- sortedSets.put(key, scoreMap -- results.map(_._1))
+          } yield RespValue.Array(
+            Chunk
+              .fromIterable(results)
+              .flatMap(ms => Chunk(RespValue.bulkString(ms._1), RespValue.bulkString(ms._2.toString.stripSuffix(".0"))))
+          )
+        )
+
+      case api.SortedSets.ZPopMax =>
+        val key   = input(0).asString
+        val count = input.drop(1).headOption.map(_.asString.toInt).getOrElse(1)
+
+        orWrongType(isSortedSet(key))(
+          for {
+            scoreMap <- sortedSets.getOrElse(key, Map.empty)
+            results   = scoreMap.toArray.sortBy { case (_, score) => score }.reverse.take(count)
+            _        <- sortedSets.put(key, scoreMap -- results.map(_._1))
+          } yield RespValue.Array(
+            Chunk
+              .fromIterable(results)
+              .flatMap(ms => Chunk(RespValue.bulkString(ms._1), RespValue.bulkString(ms._2.toString.stripSuffix(".0"))))
+          )
+        )
+
+      case api.SortedSets.ZRank =>
+        val key    = input(0).asString
+        val member = input(1).asString
+
+        orWrongType(isSortedSet(key))(
+          for {
+            scoreMap <- sortedSets.getOrElse(key, Map.empty)
+            rank = scoreMap.toArray.sortBy(_._2).map(_._1).indexOf(member) match {
+                     case -1  => None
+                     case idx => Some(idx)
+                   }
+          } yield rank.fold[RespValue](RespValue.NullBulkString)(result => RespValue.Integer(result.toLong))
+        )
+
+      case api.SortedSets.ZRem =>
+        val key     = input(0).asString
+        val members = input.tail.map(_.asString)
+
+        orWrongType(isSortedSet(key))(
+          for {
+            scoreMap <- sortedSets.getOrElse(key, Map.empty)
+            newSet    = scoreMap.filterNot { case (v, _) => members.contains(v) }
+            _        <- sortedSets.put(key, newSet)
+          } yield RespValue.Integer(scoreMap.size.toLong - newSet.size.toLong)
+        )
+
+      case api.SortedSets.ZRevRank =>
+        val key    = input(0).asString
+        val member = input(1).asString
+
+        orWrongType(isSortedSet(key))(
+          for {
+            scoreMap <- sortedSets.getOrElse(key, Map.empty)
+            rank = scoreMap.toArray.sortBy(_._2).reverse.map(_._1).indexOf(member) match {
+                     case -1  => None
+                     case idx => Some(idx)
+                   }
+          } yield rank.fold[RespValue](RespValue.NullBulkString)(result => RespValue.Integer(result.toLong))
+        )
+
+      case api.SortedSets.ZScore =>
+        val key    = input(0).asString
+        val member = input(1).asString
+
+        orWrongType(isSortedSet(key))(
+          for {
+            scoreMap  <- sortedSets.getOrElse(key, Map.empty)
+            maybeScore = scoreMap.get(member)
+          } yield maybeScore.fold[RespValue](RespValue.NullBulkString)(result => RespValue.bulkString(result.toString))
+        )
+
+      case api.SortedSets.Zmscore =>
+        val key     = input(0).asString
+        val members = input.tail.map(_.asString)
+
+        orWrongType(isSortedSet(key))(
+          for {
+            scoreMap   <- sortedSets.getOrElse(key, Map.empty)
+            maybeScores = members.map(m => scoreMap.get(m))
+            result = maybeScores.map {
+                       case Some(v) => RespValue.bulkString(v.toString)
+                       case None    => RespValue.NullBulkString
+                     }
+          } yield RespValue.array(result: _*)
+        )
+
+      case api.SortedSets.ZRange =>
+        val key              = input.head.asString
+        val start            = input(1).asString.toInt
+        val end              = input(2).asString.toInt
+        val withScoresOption = input.map(_.asString).find(_ == "WITHSCORES")
+
+        orWrongType(isSortedSet(key))(
+          for {
+            scoreMap <- sortedSets.getOrElse(key, Map.empty)
+            slice =
+              if (end < 0)
+                scoreMap.toArray.sortBy(_._2).slice(start, scoreMap.size + 1 + end)
+              else
+                scoreMap.toArray.sortBy(_._2).slice(start, end + 1)
+
+            result = withScoresOption.fold(slice.map(_._1))(_ =>
+                       slice.flatMap { case (v, s) => Array(v, s.toString.stripSuffix(".0")) }
+                     )
+          } yield RespValue.Array(Chunk.fromIterable(result) map RespValue.bulkString)
+        )
+
+      case api.SortedSets.ZRevRange =>
+        val key              = input.head.asString
+        val start            = input(1).asString.toInt
+        val end              = input(2).asString.toInt
+        val withScoresOption = input.map(_.asString).find(_ == "WITHSCORES")
+
+        orWrongType(isSortedSet(key))(
+          for {
+            scoreMap <- sortedSets.getOrElse(key, Map.empty)
+            slice =
+              if (end < 0)
+                scoreMap.toArray.sortBy(_._2).reverse.slice(start, scoreMap.size + 1 + end)
+              else
+                scoreMap.toArray.sortBy(_._2).reverse.slice(start, end + 1)
+
+            result = withScoresOption.fold(slice.map(_._1))(_ =>
+                       slice.flatMap { case (v, s) => Array(v, s.toString.stripSuffix(".0")) }
+                     )
+          } yield RespValue.Array(Chunk.fromIterable(result) map RespValue.bulkString)
+        )
+
+      case api.SortedSets.ZScan =>
+        val key   = input.head.asString
+        val start = input(1).asString.toInt
+
+        val maybeRegex =
+          if (input.size > 2) input(2).asString match {
+            case "MATCH" => Some(input(3).asString.replace("*", ".*").r)
+            case _       => None
+          }
+          else None
+
+        def maybeGetCount(key: RespValue.BulkString, value: RespValue.BulkString): Option[Int] =
+          key.asString match {
+            case "COUNT" => Some(value.asString.toInt)
+            case _       => None
+          }
+
+        val maybeCount =
+          if (input.size > 4) maybeGetCount(input(4), input(5))
+          else if (input.size > 2) maybeGetCount(input(2), input(3))
+          else None
+
+        val end = start + maybeCount.getOrElse(10)
+
+        orWrongType(isSortedSet(key))(
+          {
+            for {
+              scoreMap <- sortedSets.getOrElse(key, Map.empty)
+              filtered =
+                maybeRegex.map(regex => scoreMap.filter(s => regex.pattern.matcher(s._1).matches)).getOrElse(scoreMap)
+              resultSet = filtered.toArray.sortBy(_._2).slice(start, end)
+              nextIndex = if (filtered.size <= end) 0 else end
+              expand    = resultSet.flatMap(v => Array(v._1, v._2.toString.stripSuffix(".0")))
+              results   = Replies.array(expand)
+            } yield RespValue.array(RespValue.bulkString(nextIndex.toString), results)
+          }
+        )
+
+      case api.SortedSets.ZUnionStore =>
+        val destination = input(0).asString
+        val numKeys     = input(1).asLong.toInt
+        val keys        = input.drop(2).take(numKeys).map(_.asString)
+
+        val options = input.map(_.asString).zipWithIndex
+        val aggregate =
+          options
+            .find(_._1 == "AGGREGATE")
+            .map(_._2)
+            .map(idx => input(idx + 1).asString)
+            .map {
+              case "SUM" => (_: Double) + (_: Double)
+              case "MIN" => Math.min(_: Double, _: Double)
+              case "MAX" => Math.max(_: Double, _: Double)
+            }
+            .getOrElse((_: Double) + (_: Double))
+
+        val weights =
+          options
+            .find(_._1 == "WEIGHTS")
+            .map(_._2)
+            .map(idx =>
+              input
+                .drop(idx + 1)
+                .takeWhile(v => Try(v.asString.stripSuffix(".0").toLong).isSuccess)
+                .map(_.asString.stripSuffix(".0").toLong)
+            )
+            .getOrElse(Chunk.empty)
+
+        orInvalidParameter(STM.succeed(!(weights.nonEmpty && weights.size != numKeys)))(
+          orWrongType(forAll(keys :+ destination)(isSortedSet))(
+            for {
+              sourceSets <- STM.foreach(keys)(key => sortedSets.getOrElse(key, Map.empty))
+
+              unionKeys =
+                sourceSets.map(_.keySet).reduce(_.union(_))
+
+              weightedSets =
+                sourceSets
+                  .map(m => m.filter(m => unionKeys.contains(m._1)))
+                  .zipAll(weights, Map.empty, 1L)
+                  .map { case (scoreMap, weight) => scoreMap.map { case (member, score) => member -> score * weight } }
+
+              destinationResult =
+                weightedSets
+                  .flatMap(Chunk.fromIterable)
+                  .groupBy(_._1)
+                  .map { case (member, scores) => member -> scores.map(_._2).reduce(aggregate) }
+
+              _ <- sortedSets.put(destination, Map.from(destinationResult))
+            } yield RespValue.Integer(destinationResult.size.toLong)
+          )
+        )
+
+      case api.SortedSets.ZUnion =>
+        val numKeys          = input(0).asLong.toInt
+        val keys             = input.drop(1).take(numKeys).map(_.asString)
+        val withScoresOption = input.map(_.asString).find(_ == "WITHSCORES")
+
+        val options = input.map(_.asString).zipWithIndex
+        val aggregate =
+          options
+            .find(_._1 == "AGGREGATE")
+            .map(_._2)
+            .map(idx => input(idx + 1).asString)
+            .map {
+              case "SUM" => (_: Double) + (_: Double)
+              case "MIN" => Math.min(_: Double, _: Double)
+              case "MAX" => Math.max(_: Double, _: Double)
+            }
+            .getOrElse((_: Double) + (_: Double))
+
+        val weights =
+          options
+            .find(_._1 == "WEIGHTS")
+            .map(_._2)
+            .map(idx =>
+              input
+                .drop(idx + 1)
+                .takeWhile(v => Try(v.asString.stripSuffix(".0").toLong).isSuccess)
+                .map(_.asString.stripSuffix(".0").toLong)
+            )
+            .getOrElse(Chunk.empty)
+
+        orInvalidParameter(STM.succeed(!(weights.nonEmpty && weights.size != numKeys)))(
+          orWrongType(forAll(keys)(isSortedSet))(
+            for {
+              sourceSets <- STM.foreach(keys)(key => sortedSets.getOrElse(key, Map.empty))
+
+              unionKeys =
+                sourceSets.map(_.keySet).reduce(_.union(_))
+
+              weightedSets =
+                sourceSets
+                  .map(m => m.filter(m => unionKeys.contains(m._1)))
+                  .zipAll(weights, Map.empty, 1L)
+                  .map { case (scoreMap, weight) => scoreMap.map { case (member, score) => member -> score * weight } }
+
+              unionMap =
+                weightedSets
+                  .flatMap(Chunk.fromIterable)
+                  .groupBy(_._1)
+                  .map { case (member, scores) => member -> scores.map(_._2).reduce(aggregate) }
+
+              result =
+                if (withScoresOption.isDefined)
+                  Chunk.fromIterable(unionMap.toArray.sortBy(_._2).flatMap { case (v, s) =>
+                    Chunk(bulkString(v), bulkString(s.toString))
+                  })
+                else
+                  Chunk.fromIterable(unionMap.toArray.sortBy(_._2).map(e => bulkString(e._1)))
+
+            } yield RespValue.Array(result)
+          )
+        )
+
+      case api.SortedSets.ZRandMember =>
+        val key              = input(0).asString
+        val maybeCount       = input.tail.headOption.map(b => b.asString.toLong)
+        val withScoresOption = input.map(_.asString).find(_ == "WITHSCORES")
+
+        orWrongType(isSortedSet(key))(
+          for {
+            scoreMap <- sortedSets.getOrElse(key, Map.empty)
+            asVector  = scoreMap.toVector
+            res <- maybeCount match {
+                     case None =>
+                       selectOne(asVector, randomPick).map {
+                         _.fold(RespValue.NullBulkString: RespValue)(s => RespValue.bulkString(s._1))
+                       }
+
+                     case Some(n) if n > 0 =>
+                       selectN(asVector, n, randomPick).map[RespValue] { values =>
+                         if (withScoresOption.isDefined) {
+                           val flatMemberScores = values.flatMap { case (m, s) => m :: s.toString :: Nil }
+                           if (flatMemberScores.isEmpty)
+                             RespValue.NullArray
+                           else
+                             Replies.array(flatMemberScores)
+                         } else {
+                           if (values.isEmpty)
+                             RespValue.NullArray
+                           else
+                             Replies.array(values.map(_._1))
+                         }
+                       }
+
+                     case Some(n) if n < 0 =>
+                       selectNWithReplacement(asVector, -n, randomPick).map[RespValue] { values =>
+                         if (withScoresOption.isDefined) {
+                           val flatMemeberScore = values.flatMap { case (m, s) => m :: s.toString :: Nil }
+                           if (flatMemeberScore.isEmpty)
+                             RespValue.NullArray
+                           else
+                             Replies.array(flatMemeberScore)
+                         } else {
+                           if (values.isEmpty)
+                             RespValue.NullArray
+                           else
+                             Replies.array(values.map(_._1))
+                         }
+                       }
+
+                     case Some(_) => STM.succeedNow(RespValue.NullBulkString)
+                   }
+          } yield res
+        )
 
       case _ => STM.succeedNow(RespValue.Error("ERR unknown command"))
     }
@@ -2218,12 +2132,11 @@
   // check whether the key is a list or unused.
   private[this] def isList(name: String): STM[Nothing, Boolean] =
     for {
-      isString    <- strings.contains(name)
-      isSet       <- sets.contains(name)
-      isHyper     <- hyperLogLogs.contains(name)
-      isHash      <- hashes.contains(name)
-      isSortedSet <- sortedSets.contains(name)
-    } yield !isString && !isSet && !isHyper && !isHash && !isSortedSet
+      isString <- strings.contains(name)
+      isSet    <- sets.contains(name)
+      isHyper  <- hyperLogLogs.contains(name)
+      isHash   <- hashes.contains(name)
+    } yield !isString && !isSet && !isHyper && !isHash
 
   //check whether the key is a hyperLogLog or unused.
   private[this] def isHyperLogLog(name: String): ZSTM[Any, Nothing, Boolean] =
