package zio.redis

import scala.annotation.tailrec
import scala.collection.compat.immutable.LazyList
import scala.util.Try

import zio._
import zio.duration._
import zio.redis.RedisError.ProtocolError
import zio.redis.RespValue.BulkString
import zio.stm.{ random => _, _ }

private[redis] final class TestExecutor private (
  lists: TMap[String, Chunk[String]],
  sets: TMap[String, Set[String]],
  strings: TMap[String, String],
  randomPick: Int => USTM[Int],
  hyperLogLogs: TMap[String, Set[String]]
) extends RedisExecutor.Service {

  def execute(command: Chunk[RespValue.BulkString]): IO[RedisError, RespValue] =
    for {
      name <- ZIO.fromOption(command.headOption).orElseFail(ProtocolError("Malformed command."))
      result <- name.asString match {
                  case api.Lists.BlPop.name =>
                    val timeout = command.tail.last.asString.toInt
                    runBlockingCommand(name.asString, command.tail, timeout, RespValue.NullArray)

                  case api.Lists.BrPop.name =>
                    val timeout = command.tail.last.asString.toInt
                    runBlockingCommand(name.asString, command.tail, timeout, RespValue.NullArray)

                  case api.Lists.BrPopLPush.name =>
                    val timeout = command.tail.last.asString.toInt
                    runBlockingCommand(name.asString, command.tail, timeout, RespValue.NullBulkString)

                  case api.Lists.BlMove.name =>
                    val timeout = command.tail.last.asString.toInt
                    runBlockingCommand(name.asString, command.tail, timeout, RespValue.NullBulkString)

                  case _ => runCommand(name.asString, command.tail).commit
                }
    } yield result

  private def runBlockingCommand(
    name: String,
    input: Chunk[RespValue.BulkString],
    timeout: Int,
    respValue: RespValue
  ): UIO[RespValue] =
    if (timeout > 0)
      runCommand(name, input).commit
        .timeout(timeout.seconds)
        .map(_.getOrElse(respValue))
        .provideLayer(zio.clock.Clock.live)
    else
      runCommand(name, input).commit

  private def errResponse(cmd: String): RespValue.BulkString =
    RespValue.bulkString(s"(error) ERR wrong number of arguments for '$cmd' command")

  private def onConnection(command: String, input: Chunk[RespValue.BulkString])(
    res: => RespValue.BulkString
  ): USTM[BulkString] = STM.succeedNow(if (input.isEmpty) errResponse(command) else res)

  private[this] def runCommand(name: String, input: Chunk[RespValue.BulkString]): USTM[RespValue] = {
    name match {
      case api.Connection.Ping.name =>
        STM.succeedNow {
          if (input.isEmpty)
            RespValue.bulkString("PONG")
          else
            input.head
        }

      case api.Connection.Auth.name =>
        onConnection(name, input)(RespValue.bulkString("OK"))

      case api.Connection.Echo.name =>
        onConnection(name, input)(input.head)

      case api.Connection.Select.name =>
        onConnection(name, input)(RespValue.bulkString("OK"))

      case api.Sets.SAdd.name =>
        val key = input.head.asString
        orWrongType(isSet(key))(
          {
            val values = input.tail.map(_.asString)
            for {
              oldSet <- sets.getOrElse(key, Set.empty)
              newSet  = oldSet ++ values
              added   = newSet.size - oldSet.size
              _      <- sets.put(key, newSet)
            } yield RespValue.Integer(added.toLong)
          }
        )

      case api.Sets.SCard.name =>
        val key = input.head.asString

        orWrongType(isSet(key))(
          sets.get(key).map(_.fold(RespValue.Integer(0))(s => RespValue.Integer(s.size.toLong)))
        )

      case api.Sets.SDiff.name =>
        val allkeys = input.map(_.asString)
        val mainKey = allkeys.head
        val others  = allkeys.tail

        orWrongType(forAll(allkeys)(isSet))(
          for {
            main   <- sets.getOrElse(mainKey, Set.empty)
            result <- STM.foldLeft(others)(main) { case (acc, k) => sets.get(k).map(_.fold(acc)(acc -- _)) }
          } yield RespValue.array(result.map(RespValue.bulkString).toList: _*)
        )

      case api.Sets.SDiffStore.name =>
        val allkeys = input.map(_.asString)
        val distkey = allkeys.head
        val mainKey = allkeys(1)
        val others  = allkeys.drop(2)

        orWrongType(forAll(allkeys)(isSet))(
          for {
            main   <- sets.getOrElse(mainKey, Set.empty)
            result <- STM.foldLeft(others)(main) { case (acc, k) => sets.get(k).map(_.fold(acc)(acc -- _)) }
            _      <- sets.put(distkey, result)
          } yield RespValue.Integer(result.size.toLong)
        )

      case api.Sets.SInter.name =>
        val keys      = input.map(_.asString)
        val mainKey   = keys.head
        val otherKeys = keys.tail
        sInter(mainKey, otherKeys).fold(_ => Replies.WrongType, Replies.array)

      case api.Sets.SInterStore.name =>
        val keys        = input.map(_.asString)
        val destination = keys.head
        val mainKey     = keys(1)
        val otherKeys   = keys.tail

        (STM.fail(()).unlessM(isSet(destination)) *> sInter(mainKey, otherKeys)).foldM(
          _ => STM.succeedNow(Replies.WrongType),
          s =>
            for {
              _ <- sets.put(destination, s)
            } yield RespValue.Integer(s.size.toLong)
        )

      case api.Sets.SIsMember.name =>
        val key    = input.head.asString
        val member = input(1).asString

        orWrongType(isSet(key))(
          for {
            set   <- sets.getOrElse(key, Set.empty)
            result = if (set.contains(member)) RespValue.Integer(1) else RespValue.Integer(0)
          } yield result
        )

      case api.Sets.SMove.name =>
        val sourceKey      = input.head.asString
        val destinationKey = input(1).asString
        val member         = input(2).asString

        orWrongType(isSet(sourceKey))(
          sets.getOrElse(sourceKey, Set.empty).flatMap { source =>
            if (source.contains(member))
              STM.ifM(isSet(destinationKey))(
                for {
                  dest <- sets.getOrElse(destinationKey, Set.empty)
                  _    <- sets.put(sourceKey, source - member)
                  _    <- sets.put(destinationKey, dest + member)
                } yield RespValue.Integer(1),
                STM.succeedNow(Replies.WrongType)
              )
            else STM.succeedNow(RespValue.Integer(0))
          }
        )

      case api.Sets.SPop.name =>
        val key   = input.head.asString
        val count = if (input.size == 1) 1 else input(1).asString.toInt

        orWrongType(isSet(key))(
          for {
            set   <- sets.getOrElse(key, Set.empty)
            result = set.take(count)
            _     <- sets.put(key, set -- result)
          } yield Replies.array(result)
        )

      case api.Sets.SMembers.name =>
        val key = input.head.asString

        orWrongType(isSet(key))(
          sets.get(key).map(_.fold(Replies.EmptyArray)(Replies.array(_)))
        )

      case api.Sets.SRandMember.name =>
        val key = input.head.asString

        orWrongType(isSet(key))(
          {
            val maybeCount = input.tail.headOption.map(b => b.asString.toLong)
            for {
              set     <- sets.getOrElse(key, Set.empty[String])
              asVector = set.toVector
              res <- maybeCount match {
                       case None =>
                         selectOne[String](asVector, randomPick).map {
                           _.fold(RespValue.NullBulkString: RespValue)(RespValue.bulkString)
                         }
                       case Some(n) if n > 0 => selectN(asVector, n, randomPick).map(Replies.array)
                       case Some(n) if n < 0 => selectNWithReplacement(asVector, -n, randomPick).map(Replies.array)
                       case Some(_)          => STM.succeedNow(RespValue.NullBulkString)
                     }
            } yield res
          }
        )

      case api.Sets.SRem.name =>
        val key = input.head.asString

        orWrongType(isSet(key))(
          {
            val values = input.tail.map(_.asString)
            for {
              oldSet <- sets.getOrElse(key, Set.empty)
              newSet  = oldSet -- values
              removed = oldSet.size - newSet.size
              _      <- sets.put(key, newSet)
            } yield RespValue.Integer(removed.toLong)
          }
        )

      case api.Sets.SUnion.name =>
        val keys = input.map(_.asString)

        orWrongType(forAll(keys)(isSet))(
          STM
            .foldLeft(keys)(Set.empty[String]) { (unionSoFar, nextKey) =>
              sets.getOrElse(nextKey, Set.empty[String]).map { currentSet =>
                unionSoFar ++ currentSet
              }
            }
            .map(unionSet => Replies.array(unionSet))
        )

      case api.Sets.SUnionStore.name =>
        val destination = input.head.asString
        val keys        = input.tail.map(_.asString)

        orWrongType(forAll(keys)(isSet))(
          for {
            union <- STM
                       .foldLeft(keys)(Set.empty[String]) { (unionSoFar, nextKey) =>
                         sets.getOrElse(nextKey, Set.empty[String]).map { currentSet =>
                           unionSoFar ++ currentSet
                         }
                       }
            _ <- sets.put(destination, union)
          } yield RespValue.Integer(union.size.toLong)
        )

      case api.Sets.SScan.name =>
        def maybeGetCount(key: RespValue.BulkString, value: RespValue.BulkString): Option[Int] =
          key.asString match {
            case "COUNT" => Some(value.asString.toInt)
            case _       => None
          }

        val key = input.head.asString
        orWrongType(isSet(key))(
          {
            val start = input(1).asString.toInt
            val maybeRegex = if (input.size > 2) input(2).asString match {
              case "MATCH" => Some(input(3).asString.r)
              case _       => None
            }
            else None
            val maybeCount =
              if (input.size > 4) maybeGetCount(input(4), input(5))
              else if (input.size > 2) maybeGetCount(input(2), input(3))
              else None
            val end = start + maybeCount.getOrElse(10)
            for {
              set      <- sets.getOrElse(key, Set.empty)
              filtered  = maybeRegex.map(regex => set.filter(s => regex.pattern.matcher(s).matches)).getOrElse(set)
              resultSet = filtered.slice(start, end)
              nextIndex = if (filtered.size <= end) 0 else end
              results   = Replies.array(resultSet)
            } yield RespValue.array(RespValue.bulkString(nextIndex.toString), results)
          }
        )

      case api.Strings.Set.name =>
        // not a full implementation. Just enough to make set tests work
        val key   = input.head.asString
        val value = input(1).asString
        strings.put(key, value).as(Replies.Ok)

      case api.HyperLogLog.PfAdd.name =>
        val key    = input.head.asString
        val values = input.tail.map(_.asString).toSet

        orWrongType(isHyperLogLog(key))(
          for {
            oldValues <- hyperLogLogs.getOrElse(key, Set.empty)
            ret        = if (oldValues == values) 0L else 1L
            _         <- hyperLogLogs.put(key, values)
          } yield RespValue.Integer(ret)
        )

      case api.HyperLogLog.PfCount.name =>
        val keys = input.map(_.asString)
        orWrongType(forAll(keys)(isHyperLogLog))(
          STM
            .foldLeft(keys)(Set.empty[String]) { (bHyperLogLogs, nextKey) =>
              hyperLogLogs.getOrElse(nextKey, Set.empty[String]).map { currentSet =>
                bHyperLogLogs ++ currentSet
              }
            }
            .map(vs => RespValue.Integer(vs.size.toLong))
        )

      case api.HyperLogLog.PfMerge.name =>
        val key    = input.head.asString
        val values = input.tail.map(_.asString)

        orWrongType(forAll(values ++ Chunk.single(key))(isHyperLogLog))(
          for {
            sourceValues <- STM.foldLeft(values)(Set.empty: Set[String]) { (bHyperLogLogs, nextKey) =>
                              hyperLogLogs.getOrElse(nextKey, Set.empty).map { currentSet =>
                                bHyperLogLogs ++ currentSet
                              }
                            }
            destValues <- hyperLogLogs.getOrElse(key, Set.empty)
            putValues   = sourceValues ++ destValues
            _          <- hyperLogLogs.put(key, putValues)
          } yield Replies.Ok
        )

      case api.Lists.LIndex.name =>
        val key   = input.head.asString
        val index = input(1).asString.toInt

        orWrongType(isList(key))(
          for {
            list  <- lists.getOrElse(key, Chunk.empty)
            result = if (index < 0) list.lift(list.size + index) else list.lift(index)
          } yield result.fold[RespValue](RespValue.NullBulkString)(value => RespValue.bulkString(value))
        )

      case api.Lists.LInsert.name =>
        val key = input.head.asString
        val position = input(1).asString match {
          case "BEFORE" => Position.Before
          case "AFTER"  => Position.After
        }
        val pivot   = input(2).asString
        val element = input(3).asString

        orWrongType(isList(key))(
          for {
            maybeList <- lists.get(key)
            eitherResult = maybeList match {
                             case None => Left(RespValue.Integer(0L))
                             case Some(list) =>
                               Right(
                                 position match {
                                   case Position.Before =>
                                     list.find(_ == pivot).map { p =>
                                       val index        = list.indexOf(p)
                                       val (head, tail) = list.splitAt(index)
                                       head ++ Chunk.single(element) ++ tail
                                     }

                                   case Position.After =>
                                     list.find(_ == pivot).map { p =>
                                       val index        = list.indexOf(p)
                                       val (head, tail) = list.splitAt(index + 1)
                                       head ++ Chunk.single(element) ++ tail
                                     }
                                 }
                               )
                           }
            result <- eitherResult.fold(
                        respValue => STM.succeedNow(respValue),
                        maybeList =>
                          maybeList.fold(STM.succeedNow(RespValue.Integer(-1L)))(insert =>
                            lists.put(key, insert) *> STM.succeedNow(RespValue.Integer(insert.size.toLong))
                          )
                      )
          } yield result
        )

      case api.Lists.LLen.name =>
        val key = input.head.asString

        orWrongType(isList(key))(
          for {
            list <- lists.getOrElse(key, Chunk.empty)
          } yield RespValue.Integer(list.size.toLong)
        )

      case api.Lists.LPush.name =>
        val key    = input.head.asString
        val values = input.tail.map(_.asString)

        orWrongType(isList(key))(
          for {
            oldValues <- lists.getOrElse(key, Chunk.empty)
            newValues  = values.reverse ++ oldValues
            _         <- lists.put(key, newValues)
          } yield RespValue.Integer(newValues.size.toLong)
        )

      case api.Lists.LPushX.name =>
        val key    = input.head.asString
        val values = input.tail.map(_.asString)

        orWrongType(isList(key))(
          (for {
            list    <- lists.get(key)
            newList <- STM.fromOption(list.map(oldValues => values.reverse ++ oldValues))
            _       <- lists.put(key, newList)
          } yield newList).fold(_ => RespValue.Integer(0L), result => RespValue.Integer(result.size.toLong))
        )

      case api.Lists.LRange.name =>
        val key   = input.head.asString
        val start = input(1).asString.toInt
        val end   = input(2).asString.toInt

        orWrongType(isList(key))(
          for {
            list  <- lists.getOrElse(key, Chunk.empty)
            result = if (end < 0) list.slice(start, list.size + 1 + end) else list.slice(start, end + 1)
          } yield Replies.array(result)
        )

      case api.Lists.LRem.name =>
        val key     = input.head.asString
        val count   = input(1).asString.toInt
        val element = input(2).asString

        orWrongType(isList(key))(
          for {
            list <- lists.getOrElse(key, Chunk.empty)
            result = count match {
                       case 0          => list.filterNot(_ == element)
                       case n if n > 0 => dropWhileLimit(list)(_ == element, n)
                       case n if n < 0 => dropWhileLimit(list.reverse)(_ == element, n * (-1)).reverse
                     }
            _ <- lists.put(key, result)
          } yield RespValue.Integer((list.size - result.size).toLong)
        )

      case api.Lists.LSet.name =>
        val key     = input.head.asString
        val index   = input(1).asString.toInt
        val element = input(2).asString

        orWrongType(isList(key))(
          (for {
            list <- lists.getOrElse(key, Chunk.empty)
            newList <- STM.fromOption {
                         Try {
                           if (index < 0) list.updated(list.size - 1 + index, element)
                           else list.updated(index, element)
                         }.toOption
                       }
            _ <- lists.put(key, newList)
          } yield ()).fold(_ => RespValue.Error("ERR index out of range"), _ => RespValue.SimpleString("OK"))
        )

      case api.Lists.LTrim.name =>
        val key   = input.head.asString
        val start = input(1).asString.toInt
        val stop  = input(2).asString.toInt

        orWrongType(isList(key))(
          for {
            list <- lists.getOrElse(key, Chunk.empty)
            result = (start, stop) match {
                       case (l, r) if l >= 0 && r >= 0 => list.slice(l, r + 1)
                       case (l, r) if l < 0 && r >= 0  => list.slice(list.size + l, r + 1)
                       case (l, r) if l >= 0 && r < 0  => list.slice(l, list.size + r + 1)
                       case (l, r) if l < 0 && r < 0   => list.slice(list.size + l, list.size + r + 1)
                       case (_, _)                     => list
                     }
            _ <- lists.put(key, result)
          } yield RespValue.SimpleString("OK")
        )

      case api.Lists.RPop.name =>
        val key   = input.head.asString
        val count = if (input.size == 1) 1 else input(1).asString.toInt

        orWrongType(isList(key))(
          for {
            list  <- lists.getOrElse(key, Chunk.empty)
            result = list.takeRight(count).reverse
            _     <- lists.put(key, list.dropRight(count))
          } yield result.size match {
            case 0 => RespValue.NullBulkString
            case 1 => RespValue.bulkString(result.head)
            case _ => Replies.array(result)
          }
        )

      case api.Lists.RPopLPush.name =>
        val source      = input(0).asString
        val destination = input(1).asString

        orWrongType(forAll(Chunk(source, destination))(isList))(
          for {
            sourceList       <- lists.getOrElse(source, Chunk.empty)
            destinationList  <- lists.getOrElse(destination, Chunk.empty)
            value             = sourceList.lastOption
            sourceResult      = sourceList.dropRight(1)
            destinationResult = value.map(_ +: destinationList).getOrElse(destinationList)
            _                <- lists.put(source, sourceResult)
            _                <- lists.put(destination, destinationResult)
          } yield value.fold[RespValue](RespValue.NullBulkString)(result => RespValue.bulkString(result))
        )

      case api.Lists.RPush.name =>
        val key    = input.head.asString
        val values = input.tail.map(_.asString)

        orWrongType(isList(key))(
          for {
            oldValues <- lists.getOrElse(key, Chunk.empty)
            newValues  = values ++ oldValues
            _         <- lists.put(key, newValues)
          } yield RespValue.Integer(newValues.size.toLong)
        )

      case api.Lists.LPop.name =>
        val key   = input.head.asString
        val count = if (input.size == 1) 1 else input(1).asString.toInt

        orWrongType(isList(key))(
          for {
            list  <- lists.getOrElse(key, Chunk.empty)
            result = list.take(count)
            _     <- lists.put(key, list.drop(count))
          } yield result.size match {
            case 0 => RespValue.NullBulkString
            case 1 => RespValue.bulkString(result.head)
            case _ => Replies.array(result)
          }
        )

      case api.Lists.RPushX.name =>
        val key    = input.head.asString
        val values = input.tail.map(_.asString)

        orWrongType(isList(key))(
          (for {
            list    <- lists.get(key)
            newList <- STM.fromOption(list.map(oldValues => oldValues ++ values.toVector))
            _       <- lists.put(key, newList)
          } yield newList).fold(_ => RespValue.Integer(0L), result => RespValue.Integer(result.size.toLong))
        )

      case api.Lists.BlPop.name =>
        val keys = input.dropRight(1).map(_.asString)

        orWrongType(forAll(keys)(isList))(
          (for {
            allLists <-
              STM.foreach(keys.map(key => STM.succeedNow(key) &&& lists.getOrElse(key, Chunk.empty)))(identity)
            nonEmptyLists <- STM.succeed(allLists.collect { case (key, v) if v.nonEmpty => key -> v })
            (sk, sl)      <- STM.fromOption(nonEmptyLists.headOption)
            _             <- lists.put(sk, sl.tail)
          } yield Replies.array(Chunk(sk, sl.head))).foldM(_ => STM.retry, result => STM.succeed(result))
        )

      case api.Lists.BrPop.name =>
        val keys = input.dropRight(1).map(_.asString)

        orWrongType(forAll(keys)(isList))(
          (for {
            allLists <-
              STM.foreach(keys.map(key => STM.succeedNow(key) &&& lists.getOrElse(key, Chunk.empty)))(identity)
            nonEmptyLists <- STM.succeed(allLists.collect { case (key, v) if v.nonEmpty => key -> v })
            (sk, sl)      <- STM.fromOption(nonEmptyLists.headOption)
            _             <- lists.put(sk, sl.dropRight(1))
          } yield Replies.array(Chunk(sk, sl.last))).foldM(_ => STM.retry, result => STM.succeed(result))
        )

      case api.Lists.BrPopLPush.name =>
        val source      = input.head.asString
        val destination = input.tail.head.asString

        orWrongType(forAll(Chunk(source, destination))(isList))(
          (for {
            sourceListOpt    <- lists.get(source)
            sourceList       <- STM.fromOption(sourceListOpt)
            destinationList  <- lists.getOrElse(destination, Chunk.empty)
            value            <- STM.fromOption(sourceList.lastOption)
            sourceResult      = sourceList.dropRight(1)
            destinationResult = value +: destinationList
            _                <- lists.put(source, sourceResult)
            _                <- lists.put(destination, destinationResult)
          } yield RespValue.bulkString(value)).foldM(_ => STM.retry, result => STM.succeed(result))
        )

<<<<<<< HEAD
      case api.Lists.LPos.name =>
        val key     = input(0).asString
        val element = input(1).asString

        val options      = input.map(_.asString).zipWithIndex
        val rankOption   = options.find(_._1 == "RANK").map(_._2).map(idx => input(idx + 1).asLong)
        val countOption  = options.find(_._1 == "COUNT").map(_._2).map(idx => input(idx + 1).asLong)
        val maxLenOption = options.find(_._1 == "MAXLEN").map(_._2).map(idx => input(idx + 1).asLong)

        orWrongType(isList(key))(
          for {
            list <- lists.getOrElse(key, Chunk.empty).map { list =>
                      (maxLenOption, rankOption) match {
                        case (Some(maxLen), None)                   => list.take(maxLen.toInt)
                        case (Some(maxLen), Some(rank)) if rank < 0 => list.reverse.take(maxLen.toInt).reverse
                        case (_, _)                                 => list
                      }
                    }
            idxList = list.zipWithIndex
            result = (countOption, rankOption) match {
                       case (Some(count), Some(rank)) if rank < 0 =>
                         Right(
                           idxList.reverse
                             .filter(_._1 == element)
                             .drop((rank.toInt * -1) - 1)
                             .take(count.toInt)
                             .map(_._2)
                         )
                       case (Some(count), Some(rank)) =>
                         Right(
                           idxList
                             .filter(_._1 == element)
                             .drop(rank.toInt - 1)
                             .take(count.toInt)
                             .map(_._2)
                         )
                       case (Some(count), None) =>
                         Right(
                           idxList
                             .filter(_._1 == element)
                             .take(count.toInt)
                             .map(_._2)
                         )
                       case (None, Some(rank)) if rank < 0 =>
                         Left(
                           idxList.reverse
                             .filter(_._1 == element)
                             .drop(rank.toInt)
                             .map(_._2)
                             .headOption
                         )
                       case (None, Some(rank)) =>
                         Left(
                           idxList
                             .filter(_._1 == element)
                             .drop(rank.toInt - 1)
                             .map(_._2)
                             .headOption
                         )
                       case (None, None) =>
                         Left(
                           idxList
                             .filter(_._1 == element)
                             .map(_._2)
                             .headOption
                         )
                     }

          } yield result.fold(
            left => left.fold[RespValue](RespValue.NullBulkString)(value => RespValue.Integer(value.toLong)),
            right => RespValue.array(right.map(value => RespValue.Integer(value.toLong)): _*)
          )
=======
      case api.Lists.LMove.name =>
        val source      = input(0).asString
        val destination = input(1).asString
        val sourceSide = input(2).asString match {
          case "LEFT"  => Side.Left
          case "RIGHT" => Side.Right
        }
        val destinationSide = input(3).asString match {
          case "LEFT"  => Side.Left
          case "RIGHT" => Side.Right
        }

        orWrongType(forAll(Chunk(source, destination))(isList))(
          (for {
            sourceList      <- lists.get(source) >>= (l => STM.fromOption(l))
            destinationList <- lists.getOrElse(destination, Chunk.empty)
            element <- STM.fromOption(sourceSide match {
                         case Side.Left  => sourceList.headOption
                         case Side.Right => sourceList.lastOption
                       })
            newSourceList = sourceSide match {
                              case Side.Left  => sourceList.drop(1)
                              case Side.Right => sourceList.dropRight(1)
                            }
            newDestinationList =
              if (source != destination)
                destinationSide match {
                  case Side.Left  => element +: destinationList
                  case Side.Right => destinationList :+ element
                }
              else
                destinationSide match {
                  case Side.Left  => element +: newSourceList
                  case Side.Right => newSourceList :+ element
                }
            _ <- if (source != destination)
                   lists.put(source, newSourceList) *> lists.put(destination, newDestinationList)
                 else
                   lists.put(source, newDestinationList)
          } yield element).fold(_ => RespValue.NullBulkString, result => RespValue.bulkString(result))
        )

      case api.Lists.BlMove.name =>
        val source      = input(0).asString
        val destination = input(1).asString
        val sourceSide = input(2).asString match {
          case "LEFT"  => Side.Left
          case "RIGHT" => Side.Right
        }
        val destinationSide = input(3).asString match {
          case "LEFT"  => Side.Left
          case "RIGHT" => Side.Right
        }

        orWrongType(forAll(Chunk(source, destination))(isList))(
          (for {
            sourceList      <- lists.get(source) >>= (l => STM.fromOption(l))
            destinationList <- lists.getOrElse(destination, Chunk.empty)
            element <- STM.fromOption(sourceSide match {
                         case Side.Left  => sourceList.headOption
                         case Side.Right => sourceList.lastOption
                       })
            newSourceList = sourceSide match {
                              case Side.Left  => sourceList.drop(1)
                              case Side.Right => sourceList.dropRight(1)
                            }
            newDestinationList =
              if (source != destination)
                destinationSide match {
                  case Side.Left  => element +: destinationList
                  case Side.Right => destinationList :+ element
                }
              else
                destinationSide match {
                  case Side.Left  => element +: newSourceList
                  case Side.Right => newSourceList :+ element
                }
            _ <- if (source != destination)
                   lists.put(source, newSourceList) *> lists.put(destination, newDestinationList)
                 else
                   lists.put(source, newDestinationList)
          } yield element).foldM(_ => STM.retry, result => STM.succeed(RespValue.bulkString(result)))
>>>>>>> 8265ea7c
        )

      case _ => STM.succeedNow(RespValue.Error("ERR unknown command"))
    }
  }

  private[this] def orWrongType(predicate: USTM[Boolean])(
    program: => USTM[RespValue]
  ): USTM[RespValue] =
    STM.ifM(predicate)(program, STM.succeedNow(Replies.WrongType))

  // check whether the key is a set or unused.
  private[this] def isSet(name: String): STM[Nothing, Boolean] =
    for {
      isString <- strings.contains(name)
      isList   <- lists.contains(name)
      isHyper  <- hyperLogLogs.contains(name)
    } yield !isString && !isList && !isHyper

  // check whether the key is a list or unused.
  private[this] def isList(name: String): STM[Nothing, Boolean] =
    for {
      isString <- strings.contains(name)
      isSet    <- sets.contains(name)
      isHyper  <- hyperLogLogs.contains(name)
    } yield !isString && !isSet && !isHyper

  //check whether the key is a hyperLogLog or unused.
  private[this] def isHyperLogLog(name: String): ZSTM[Any, Nothing, Boolean] =
    for {
      isString <- strings.contains(name)
      isSet    <- sets.contains(name)
      isList   <- lists.contains(name)
    } yield !isString && !isSet && !isList

  @tailrec
  private[this] def dropWhileLimit[A](xs: Chunk[A])(p: A => Boolean, k: Int): Chunk[A] =
    if (k <= 0 || xs.isEmpty || !p(xs.head)) xs
    else dropWhileLimit(xs.tail)(p, k - 1)

  private[this] def selectN[A](values: Vector[A], n: Long, pickRandom: Int => USTM[Int]): USTM[List[A]] = {
    def go(remaining: Vector[A], toPick: Long, acc: List[A]): USTM[List[A]] =
      (remaining, toPick) match {
        case (Vector(), _) | (_, 0) => STM.succeed(acc)
        case _ =>
          pickRandom(remaining.size).flatMap { index =>
            val x  = remaining(index)
            val xs = remaining.patch(index, Nil, 1)
            go(xs, toPick - 1, x :: acc)
          }
      }

    go(values, Math.max(n, 0), Nil)
  }

  private[this] def selectOne[A](values: Vector[A], pickRandom: Int => USTM[Int]): USTM[Option[A]] =
    if (values.isEmpty) STM.succeedNow(None)
    else pickRandom(values.size).map(index => Some(values(index)))

  private[this] def selectNWithReplacement[A](
    values: Vector[A],
    n: Long,
    pickRandom: Int => USTM[Int]
  ): USTM[List[A]] =
    STM
      .loop(Math.max(n, 0))(_ > 0, _ - 1)(_ => selectOne(values, pickRandom))
      .map(_.flatten)

  private[this] def sInter(mainKey: String, otherKeys: Chunk[String]): STM[Unit, Set[String]] = {
    sealed trait State
    object State {

      case object WrongType extends State

      case object Empty extends State

      final case class Continue(values: Set[String]) extends State

    }
    def get(key: String): STM[Nothing, State] =
      STM.ifM(isSet(key))(
        sets.get(key).map(_.fold[State](State.Empty)(State.Continue)),
        STM.succeedNow(State.WrongType)
      )

    def step(state: State, next: String): STM[Nothing, State] =
      state match {
        case State.Empty     => STM.succeedNow(State.Empty)
        case State.WrongType => STM.succeedNow(State.WrongType)
        case State.Continue(values) =>
          get(next).map {
            case State.Continue(otherValues) =>
              val intersection = values.intersect(otherValues)
              if (intersection.isEmpty) State.Empty else State.Continue(intersection)
            case s => s
          }
      }

    for {
      init  <- get(mainKey)
      state <- STM.foldLeft(otherKeys)(init)(step)
      result <- state match {
                  case State.Continue(values) => STM.succeedNow(values)
                  case State.Empty            => STM.succeedNow(Set.empty[String])
                  case State.WrongType        => STM.fail(())
                }
    } yield result
  }

  private[this] def forAll[A](chunk: Chunk[A])(f: A => STM[Nothing, Boolean]) =
    STM.foldLeft(chunk)(true) { case (b, a) => f(a).map(b && _) }

  private[this] object Replies {
    val Ok: RespValue.SimpleString = RespValue.SimpleString("OK")
    val WrongType: RespValue.Error = RespValue.Error("WRONGTYPE")
    val Error: RespValue.Error     = RespValue.Error("ERR")

    def array(values: Iterable[String]): RespValue.Array =
      RespValue.array(values.map(RespValue.bulkString).toList: _*)

    val EmptyArray: RespValue.Array = RespValue.array()
  }

}

private[redis] object TestExecutor {
  lazy val live: URLayer[zio.random.Random, RedisExecutor] = {
    val executor = for {
      seed         <- random.nextInt
      sRandom       = new scala.util.Random(seed)
      ref          <- TRef.make(LazyList.continually((i: Int) => sRandom.nextInt(i))).commit
      randomPick    = (i: Int) => ref.modify(s => (s.head(i), s.tail))
      sets         <- TMap.empty[String, Set[String]].commit
      strings      <- TMap.empty[String, String].commit
      hyperLogLogs <- TMap.empty[String, Set[String]].commit
      lists        <- TMap.empty[String, Chunk[String]].commit
    } yield new TestExecutor(lists, sets, strings, randomPick, hyperLogLogs)

    executor.toLayer
  }

}<|MERGE_RESOLUTION|>--- conflicted
+++ resolved
@@ -611,7 +611,90 @@
           } yield RespValue.bulkString(value)).foldM(_ => STM.retry, result => STM.succeed(result))
         )
 
-<<<<<<< HEAD
+      case api.Lists.LMove.name =>
+        val source      = input(0).asString
+        val destination = input(1).asString
+        val sourceSide = input(2).asString match {
+          case "LEFT"  => Side.Left
+          case "RIGHT" => Side.Right
+        }
+        val destinationSide = input(3).asString match {
+          case "LEFT"  => Side.Left
+          case "RIGHT" => Side.Right
+        }
+
+        orWrongType(forAll(Chunk(source, destination))(isList))(
+          (for {
+            sourceList      <- lists.get(source) >>= (l => STM.fromOption(l))
+            destinationList <- lists.getOrElse(destination, Chunk.empty)
+            element <- STM.fromOption(sourceSide match {
+                         case Side.Left  => sourceList.headOption
+                         case Side.Right => sourceList.lastOption
+                       })
+            newSourceList = sourceSide match {
+                              case Side.Left  => sourceList.drop(1)
+                              case Side.Right => sourceList.dropRight(1)
+                            }
+            newDestinationList =
+              if (source != destination)
+                destinationSide match {
+                  case Side.Left  => element +: destinationList
+                  case Side.Right => destinationList :+ element
+                }
+              else
+                destinationSide match {
+                  case Side.Left  => element +: newSourceList
+                  case Side.Right => newSourceList :+ element
+                }
+            _ <- if (source != destination)
+                   lists.put(source, newSourceList) *> lists.put(destination, newDestinationList)
+                 else
+                   lists.put(source, newDestinationList)
+          } yield element).fold(_ => RespValue.NullBulkString, result => RespValue.bulkString(result))
+        )
+
+      case api.Lists.BlMove.name =>
+        val source      = input(0).asString
+        val destination = input(1).asString
+        val sourceSide = input(2).asString match {
+          case "LEFT"  => Side.Left
+          case "RIGHT" => Side.Right
+        }
+        val destinationSide = input(3).asString match {
+          case "LEFT"  => Side.Left
+          case "RIGHT" => Side.Right
+        }
+
+        orWrongType(forAll(Chunk(source, destination))(isList))(
+          (for {
+            sourceList      <- lists.get(source) >>= (l => STM.fromOption(l))
+            destinationList <- lists.getOrElse(destination, Chunk.empty)
+            element <- STM.fromOption(sourceSide match {
+                         case Side.Left  => sourceList.headOption
+                         case Side.Right => sourceList.lastOption
+                       })
+            newSourceList = sourceSide match {
+                              case Side.Left  => sourceList.drop(1)
+                              case Side.Right => sourceList.dropRight(1)
+                            }
+            newDestinationList =
+              if (source != destination)
+                destinationSide match {
+                  case Side.Left  => element +: destinationList
+                  case Side.Right => destinationList :+ element
+                }
+              else
+                destinationSide match {
+                  case Side.Left  => element +: newSourceList
+                  case Side.Right => newSourceList :+ element
+                }
+            _ <- if (source != destination)
+                   lists.put(source, newSourceList) *> lists.put(destination, newDestinationList)
+                 else
+                   lists.put(source, newDestinationList)
+          } yield element).foldM(_ => STM.retry, result => STM.succeed(RespValue.bulkString(result)))
+        )
+
       case api.Lists.LPos.name =>
         val key     = input(0).asString
         val element = input(1).asString
@@ -684,90 +767,6 @@
             left => left.fold[RespValue](RespValue.NullBulkString)(value => RespValue.Integer(value.toLong)),
             right => RespValue.array(right.map(value => RespValue.Integer(value.toLong)): _*)
           )
-=======
-      case api.Lists.LMove.name =>
-        val source      = input(0).asString
-        val destination = input(1).asString
-        val sourceSide = input(2).asString match {
-          case "LEFT"  => Side.Left
-          case "RIGHT" => Side.Right
-        }
-        val destinationSide = input(3).asString match {
-          case "LEFT"  => Side.Left
-          case "RIGHT" => Side.Right
-        }
-
-        orWrongType(forAll(Chunk(source, destination))(isList))(
-          (for {
-            sourceList      <- lists.get(source) >>= (l => STM.fromOption(l))
-            destinationList <- lists.getOrElse(destination, Chunk.empty)
-            element <- STM.fromOption(sourceSide match {
-                         case Side.Left  => sourceList.headOption
-                         case Side.Right => sourceList.lastOption
-                       })
-            newSourceList = sourceSide match {
-                              case Side.Left  => sourceList.drop(1)
-                              case Side.Right => sourceList.dropRight(1)
-                            }
-            newDestinationList =
-              if (source != destination)
-                destinationSide match {
-                  case Side.Left  => element +: destinationList
-                  case Side.Right => destinationList :+ element
-                }
-              else
-                destinationSide match {
-                  case Side.Left  => element +: newSourceList
-                  case Side.Right => newSourceList :+ element
-                }
-            _ <- if (source != destination)
-                   lists.put(source, newSourceList) *> lists.put(destination, newDestinationList)
-                 else
-                   lists.put(source, newDestinationList)
-          } yield element).fold(_ => RespValue.NullBulkString, result => RespValue.bulkString(result))
-        )
-
-      case api.Lists.BlMove.name =>
-        val source      = input(0).asString
-        val destination = input(1).asString
-        val sourceSide = input(2).asString match {
-          case "LEFT"  => Side.Left
-          case "RIGHT" => Side.Right
-        }
-        val destinationSide = input(3).asString match {
-          case "LEFT"  => Side.Left
-          case "RIGHT" => Side.Right
-        }
-
-        orWrongType(forAll(Chunk(source, destination))(isList))(
-          (for {
-            sourceList      <- lists.get(source) >>= (l => STM.fromOption(l))
-            destinationList <- lists.getOrElse(destination, Chunk.empty)
-            element <- STM.fromOption(sourceSide match {
-                         case Side.Left  => sourceList.headOption
-                         case Side.Right => sourceList.lastOption
-                       })
-            newSourceList = sourceSide match {
-                              case Side.Left  => sourceList.drop(1)
-                              case Side.Right => sourceList.dropRight(1)
-                            }
-            newDestinationList =
-              if (source != destination)
-                destinationSide match {
-                  case Side.Left  => element +: destinationList
-                  case Side.Right => destinationList :+ element
-                }
-              else
-                destinationSide match {
-                  case Side.Left  => element +: newSourceList
-                  case Side.Right => newSourceList :+ element
-                }
-            _ <- if (source != destination)
-                   lists.put(source, newSourceList) *> lists.put(destination, newDestinationList)
-                 else
-                   lists.put(source, newDestinationList)
-          } yield element).foldM(_ => STM.retry, result => STM.succeed(RespValue.bulkString(result)))
->>>>>>> 8265ea7c
         )
 
       case _ => STM.succeedNow(RespValue.Error("ERR unknown command"))
