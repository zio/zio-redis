--- conflicted
+++ resolved
@@ -1,12 +1,8 @@
 package zio.redis.options
 
 trait Shared {
-<<<<<<< HEAD
-  sealed trait Update extends Product { self =>
-=======
 
   sealed trait Update { self =>
->>>>>>> 2644109e
     private[redis] final def stringify: String =
       self match {
         case Update.SetExisting    => "XX"
