--- conflicted
+++ resolved
@@ -14,11 +14,6 @@
     case object After  extends Position
   }
 
-<<<<<<< HEAD
-  sealed case class ListMaxLen(count: Long)
-
-  sealed case class Rank(rank: Long)
-=======
   sealed trait Side { self =>
     private[redis] final def stringify: String =
       self match {
@@ -31,5 +26,8 @@
     case object Left  extends Side
     case object Right extends Side
   }
->>>>>>> 8265ea7c
+
+  sealed case class ListMaxLen(count: Long)
+
+  sealed case class Rank(rank: Long)
 }