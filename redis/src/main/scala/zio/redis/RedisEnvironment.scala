/*
 * Copyright 2021 John A. De Goes and the ZIO contributors
 *
 * Licensed under the Apache License, Version 2.0 (the "License");
 * you may not use this file except in compliance with the License.
 * You may obtain a copy of the License at
 *
 *     http://www.apache.org/licenses/LICENSE-2.0
 *
 * Unless required by applicable law or agreed to in writing, software
 * distributed under the License is distributed on an "AS IS" BASIS,
 * WITHOUT WARRANTIES OR CONDITIONS OF ANY KIND, either express or implied.
 * See the License for the specific language governing permissions and
 * limitations under the License.
 */

package zio.redis

import zio.schema.codec.BinaryCodec

private[redis] trait RedisEnvironment {
<<<<<<< HEAD
  def codec: BinaryCodec
  def executor: RedisExecutor
  def pubSub: RedisPubSub
=======
  protected def codec: BinaryCodec
  protected def executor: RedisExecutor
>>>>>>> ed4af3b2
}<|MERGE_RESOLUTION|>--- conflicted
+++ resolved
@@ -19,12 +19,7 @@
 import zio.schema.codec.BinaryCodec
 
 private[redis] trait RedisEnvironment {
-<<<<<<< HEAD
-  def codec: BinaryCodec
-  def executor: RedisExecutor
-  def pubSub: RedisPubSub
-=======
   protected def codec: BinaryCodec
   protected def executor: RedisExecutor
->>>>>>> ed4af3b2
+  protected def pubSub: RedisPubSub
 }