--- conflicted
+++ resolved
@@ -5,24 +5,18 @@
 
 import zio.Chunk
 import zio.duration.Duration
-<<<<<<< HEAD
 import zio.redis.RespValue.BulkString
+import zio.schema.Schema
+import zio.schema.codec.Codec
 
 sealed trait Input[-A] {
   self =>
 
-  private[redis] def encode(data: A): Chunk[RespValue.BulkString]
+  private[redis] def encode(data: A)(implicit codec: Codec): Chunk[RespValue.BulkString]
 
   final def contramap[B](f: B => A): Input[B] = new Input[B] {
     def encode(data: B): Chunk[BulkString] = self.encode(f(data))
   }
-=======
-import zio.schema.Schema
-import zio.schema.codec.Codec
-
-sealed trait Input[-A] {
-  private[redis] def encode(data: A)(implicit codec: Codec): Chunk[RespValue.BulkString]
->>>>>>> 7ed0209d
 }
 
 object Input {
@@ -78,9 +72,7 @@
   }
 
   case object BitFieldCommandInput extends Input[BitFieldCommand] {
-    def encode(data: BitFieldCommand)(implicit codec: Codec): Chunk[RespValue.BulkString] = {
-      import BitFieldCommand._
-
+    def encode(data: BitFieldCommand)(implicit codec: Codec): Chunk[RespValue.BulkString] =
       data match {
         case BitFieldGet(t, o) => Chunk(encodeString("GET"), encodeString(t.stringify), encodeString(o.toString))
         case BitFieldSet(t, o, v) =>
@@ -89,7 +81,6 @@
           Chunk(encodeString("INCRBY"), encodeString(t.stringify), encodeString(o.toString), encodeString(i.toString))
         case bfo: BitFieldOverflow => Chunk(encodeString("OVERFLOW"), encodeString(bfo.stringify))
       }
-    }
   }
 
   case object BitOperationInput extends Input[BitOperation] {
@@ -304,12 +295,8 @@
   }
 
   case object ByteInput extends Input[Chunk[Byte]] {
-<<<<<<< HEAD
-    def encode(data: Chunk[Byte]): Chunk[RespValue.BulkString] = Chunk.single(RespValue.BulkString(data))
-=======
     def encode(data: Chunk[Byte])(implicit codec: Codec): Chunk[RespValue.BulkString] =
       Chunk.single(RespValue.BulkString(data))
->>>>>>> 7ed0209d
   }
 
   final case class OptionalInput[-A](a: Input[A]) extends Input[Option[A]] {
