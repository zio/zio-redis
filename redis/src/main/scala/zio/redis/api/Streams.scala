package zio.redis.api

import zio.duration._
import zio.redis.Input._
import zio.redis.Output._
import zio.redis._
import zio.schema.Schema
import zio.{Chunk, ZIO}

trait Streams {
  import Streams._
  import XGroupCommand._

  /**
   * Removes one or multiple messages from the pending entries list (PEL) of a stream consumer group.
   *
   * @param key
   *   ID of the stream
   * @param group
   *   ID of the consumer group
   * @param id
   *   ID of the message
   * @param ids
   *   IDs of the rest of the messages
   * @return
   *   the number of messages successfully acknowledged.
   */
  final def xAck[SK: Schema, G: Schema, I: Schema](
    key: SK,
    group: G,
    id: I,
    ids: I*
  ): ZIO[RedisExecutor, RedisError, Long] = {
    val command = RedisCommand(
      XAck,
      Tuple3(ArbitraryInput[SK](), ArbitraryInput[G](), NonEmptyList(ArbitraryInput[I]())),
      LongOutput
    )
    command.run((key, group, (id, ids.toList)))
  }

  /**
   * Appends the specified stream entry to the stream at the specified key.
   *
   * @param key
   *   ID of the stream
   * @param id
   *   ID of the message
   * @param pair
   *   field and value pair
   * @param pairs
   *   rest of the field and value pairs
   * @return
   *   ID of the added entry.
   */
  final def xAdd[SK: Schema, I: Schema, K: Schema, V: Schema, R: Schema](
    key: SK,
    id: I,
    pair: (K, V),
    pairs: (K, V)*
  ): ZIO[RedisExecutor, RedisError, R] = {
    val command = RedisCommand(
      XAdd,
      Tuple4(
        ArbitraryInput[SK](),
        OptionalInput(StreamMaxLenInput),
        ArbitraryInput[I](),
        NonEmptyList(Tuple2(ArbitraryInput[K](), ArbitraryInput[V]()))
      ),
      ArbitraryOutput[R]()
    )
    command.run((key, None, id, (pair, pairs.toList)))
  }

  /**
   * An introspection command used in order to retrieve different information about the stream.
   *
   * @param key
   *   ID of the stream
   * @return
   *   General information about the stream stored at the specified key.
   */
  final def xInfoStream[SK: Schema, RI: Schema, RK: Schema, RV: Schema](
    key: SK
  ): ZIO[RedisExecutor, RedisError, StreamInfo[RI, RK, RV]] = {
    val command = RedisCommand(XInfoStream, ArbitraryInput[SK](), StreamInfoOutput[RI, RK, RV]())
    command.run(key)
  }

  /**
   * Returns the entire state of the stream, including entries, groups, consumers and PELs.
   *
   * @param key
   *   ID of the stream
   * @return
   *   General information about the stream stored at the specified key.
   */
  final def xInfoStreamFull[SK: Schema, RI: Schema, RK: Schema, RV: Schema](
    key: SK
  ): ZIO[RedisExecutor, RedisError, StreamInfoWithFull.FullStreamInfo[RI, RK, RV]] = {
    val command = RedisCommand(
      XInfoStream,
      Tuple2(ArbitraryInput[SK](), ArbitraryInput[String]()),
      StreamInfoFullOutput[RI, RK, RV]()
    )
    command.run((key, "FULL"))
  }

  /**
   * Returns the entire state of the stream, including entries, groups, consumers and PELs.
   *
   * @param key
   *   ID of the stream
   * @param count
   *   limit the amount of stream/PEL entries that are returned (The first <count> entries are returned)
   * @return
   *   General information about the stream stored at the specified key.
   */
  final def xInfoStreamFull[SK: Schema, RI: Schema, RK: Schema, RV: Schema](
    key: SK,
    count: Long
  ): ZIO[RedisExecutor, RedisError, StreamInfoWithFull.FullStreamInfo[RI, RK, RV]] = {
    val command = RedisCommand(
      XInfoStream,
      Tuple3(ArbitraryInput[SK](), ArbitraryInput[String](), CountInput),
      StreamInfoFullOutput[RI, RK, RV]()
    )
    command.run((key, "FULL", Count(count)))
  }

  /**
   * An introspection command used in order to retrieve different information about the group.
   *
   * @param key
   *   ID of the stream
   * @return
   *   List of consumer groups associated with the stream stored at the specified key.
   */
  final def xInfoGroups[SK: Schema](key: SK): ZIO[RedisExecutor, RedisError, Chunk[StreamGroupsInfo]] = {
    val command = RedisCommand(XInfoGroups, ArbitraryInput[SK](), StreamGroupsInfoOutput)
    command.run(key)
  }

  /**
   * An introspection command used in order to retrieve different information about the consumers.
   *
   * @param key
   *   ID of the stream
   * @param group
   *   ID of the consumer group
   * @return
   *   List of every consumer in a specific consumer group.
   */
  final def xInfoConsumers[SK: Schema, SG: Schema](
    key: SK,
    group: SG
  ): ZIO[RedisExecutor, RedisError, Chunk[StreamConsumersInfo]] = {
    val command =
      RedisCommand(XInfoConsumers, Tuple2(ArbitraryInput[SK](), ArbitraryInput[SG]()), StreamConsumersInfoOutput)
    command.run((key, group))
  }

  /**
   * Appends the specified stream entry to the stream at the specified key while limiting the size of the stream.
   *
   * @param key
   *   ID of the stream
   * @param id
   *   ID of the message
   * @param count
   *   maximum number of elements in a stream
   * @param approximate
   *   flag that indicates if a stream should be limited to the exact number of elements
   * @param pair
   *   field and value pair
   * @param pairs
   *   rest of the field and value pairs
   * @return
   *   ID of the added entry.
   */
  final def xAddWithMaxLen[SK: Schema, I: Schema, K: Schema, V: Schema, R: Schema](
    key: SK,
    id: I,
    count: Long,
    approximate: Boolean = false
  )(
    pair: (K, V),
    pairs: (K, V)*
  ): ZIO[RedisExecutor, RedisError, R] = {
    val command = RedisCommand(
      XAdd,
      Tuple4(
        ArbitraryInput[SK](),
        OptionalInput(StreamMaxLenInput),
        ArbitraryInput[I](),
        NonEmptyList(Tuple2(ArbitraryInput[K](), ArbitraryInput[V]()))
      ),
      ArbitraryOutput[R]()
    )
    command.run((key, Some(StreamMaxLen(approximate, count)), id, (pair, pairs.toList)))
  }

  /**
   * Changes the ownership of a pending message.
   *
   * @param key
   *   ID of the stream
   * @param group
   *   ID of the consumer group
   * @param consumer
   *   ID of the consumer
   * @param minIdleTime
   *   minimum idle time of a message
   * @param idle
   *   idle time (last time it was delivered) of the message that will be set
   * @param time
   *   same as idle but instead of a relative amount of milliseconds, it sets the idle time to a specific Unix time (in
   *   milliseconds)
   * @param retryCount
   *   retry counter of a message that will be set
   * @param force
   *   flag that indicates that a message doesn't have to be in a pending entries list (PEL)
   * @param id
   *   ID of a message
   * @param ids
   *   IDs of the rest of the messages
   * @return
   *   messages successfully claimed.
   */
  final def xClaim[SK: Schema, SG: Schema, SC: Schema, I: Schema, RK: Schema, RV: Schema](
    key: SK,
    group: SG,
    consumer: SC,
    minIdleTime: Duration,
    idle: Option[Duration] = None,
    time: Option[Duration] = None,
    retryCount: Option[Long] = None,
    force: Boolean = false
  )(id: I, ids: I*): ZIO[RedisExecutor, RedisError, Chunk[StreamEntry[I, RK, RV]]] = {
    val command = RedisCommand(
      XClaim,
      Tuple9(
        ArbitraryInput[SK](),
        ArbitraryInput[SG](),
        ArbitraryInput[SC](),
        DurationMillisecondsInput,
        NonEmptyList(ArbitraryInput[I]()),
        OptionalInput(IdleInput),
        OptionalInput(TimeInput),
        OptionalInput(RetryCountInput),
        OptionalInput(WithForceInput)
      ),
      StreamEntriesOutput[I, RK, RV]()
    )
    val forceOpt = if (force) Some(WithForce) else None
    command.run((key, group, consumer, minIdleTime, (id, ids.toList), idle, time, retryCount, forceOpt))
  }

  /**
   * Changes the ownership of a pending message.
   *
   * @param key
   *   ID of the stream
   * @param group
   *   ID of the consumer group
   * @param consumer
   *   ID of the consumer
   * @param minIdleTime
   *   minimum idle time of a message
   * @param idle
   *   idle time (last time it was delivered) of the message that will be set
   * @param time
   *   same as idle but instead of a relative amount of milliseconds, it sets the idle time to a specific Unix time (in
   *   milliseconds)
   * @param retryCount
   *   retry counter of a message that will be set
   * @param force
   *   flag that indicates that a message doesn't have to be in a pending entries list (PEL)
   * @param id
   *   ID of a message
   * @param ids
   *   IDs of the rest of the messages
   * @return
   *   IDs of the messages that are successfully claimed.
   */
  final def xClaimWithJustId[SK: Schema, SG: Schema, SC: Schema, I: Schema, R: Schema](
    key: SK,
    group: SG,
    consumer: SC,
    minIdleTime: Duration,
    idle: Option[Duration] = None,
    time: Option[Duration] = None,
    retryCount: Option[Long] = None,
    force: Boolean = false
  )(id: I, ids: I*): ZIO[RedisExecutor, RedisError, Chunk[R]] = {
    val command = RedisCommand(
      XClaim,
      Tuple10(
        ArbitraryInput[SK](),
        ArbitraryInput[SG](),
        ArbitraryInput[SC](),
        DurationMillisecondsInput,
        NonEmptyList(ArbitraryInput[I]()),
        OptionalInput(IdleInput),
        OptionalInput(TimeInput),
        OptionalInput(RetryCountInput),
        OptionalInput(WithForceInput),
        WithJustIdInput
      ),
      ChunkOutput(ArbitraryOutput[R]())
    )
    val forceOpt = if (force) Some(WithForce) else None
    command.run((key, group, consumer, minIdleTime, (id, ids.toList), idle, time, retryCount, forceOpt, WithJustId))
  }

  /**
   * Removes the specified entries from a stream.
   *
   * @param key
   *   ID of the stream
   * @param id
   *   ID of the message
   * @param ids
   *   IDs of the rest of the messages
   * @return
   *   the number of entries deleted.
   */
  final def xDel[SK: Schema, I: Schema](key: SK, id: I, ids: I*): ZIO[RedisExecutor, RedisError, Long] = {
    val command = RedisCommand(XDel, Tuple2(ArbitraryInput[SK](), NonEmptyList(ArbitraryInput[I]())), LongOutput)
    command.run((key, (id, ids.toList)))
  }

  /**
   * Create a new consumer group associated with a stream.
   *
   * @param key
   *   ID of the stream
   * @param group
   *   ID of the consumer group
   * @param id
   *   ID of the last item in the stream to consider already delivered
   * @param mkStream
   *   ID of the last item in the stream to consider already delivered
   */
  final def xGroupCreate[SK: Schema, SG: Schema, I: Schema](
    key: SK,
    group: SG,
    id: I,
    mkStream: Boolean = false
  ): ZIO[RedisExecutor, RedisError, Unit] = {
    val command = RedisCommand(XGroup, XGroupCreateInput[SK, SG, I](), UnitOutput)
    command.run(Create(key, group, id, mkStream))
  }

  /**
   * Set the consumer group last delivered ID to something else.
   *
   * @param key
   *   ID of the stream
   * @param group
   *   ID of the consumer group
   * @param id
   *   last delivered ID to set
   */
  final def xGroupSetId[SK: Schema, SG: Schema, I: Schema](
    key: SK,
    group: SG,
    id: I
  ): ZIO[RedisExecutor, RedisError, Unit] = {
    val command = RedisCommand(XGroup, XGroupSetIdInput[SK, SG, I](), UnitOutput)
    command.run(SetId(key, group, id))
  }

  /**
   * Destroy a consumer group.
   *
   * @param key
   *   ID of the stream
   * @param group
   *   ID of the consumer group
   * @return
   *   flag that indicates if the deletion was successful.
   */
  final def xGroupDestroy[SK: Schema, SG: Schema](key: SK, group: SG): ZIO[RedisExecutor, RedisError, Boolean] = {
    val command =
      RedisCommand(XGroup, XGroupDestroyInput[SK, SG](), BoolOutput)
    command.run(Destroy(key, group))
  }

  /**
   * Create a new consumer associated with a consumer group.
   *
   * @param key
   *   ID of the stream
   * @param group
   *   ID of the consumer group
   * @param consumer
   *   ID of the consumer
   * @return
   *   the number of created consumer groups.
   */
  final def xGroupCreateConsumer[SK: Schema, SG: Schema, SC: Schema](
    key: SK,
    group: SG,
    consumer: SC
  ): ZIO[RedisExecutor, RedisError, Boolean] = {
    val command = RedisCommand(XGroup, XGroupCreateConsumerInput[SK, SG, SC](), BoolOutput)
    command.run(CreateConsumer(key, group, consumer))
  }

  /**
   * Remove a specific consumer from a consumer group.
   *
   * @param key
   *   ID of the stream
   * @param group
   *   ID of the consumer group
   * @param consumer
   *   ID of the consumer
   * @return
   *   the number of pending messages that the consumer had before it was deleted.
   */
  final def xGroupDelConsumer[SK: Schema, SG: Schema, SC: Schema](
    key: SK,
    group: SG,
    consumer: SC
  ): ZIO[RedisExecutor, RedisError, Long] = {
    val command = RedisCommand(XGroup, XGroupDelConsumerInput[SK, SG, SC](), LongOutput)
    command.run(DelConsumer(key, group, consumer))
  }

  /**
   * Fetches the number of entries inside a stream.
   *
   * @param key
   *   ID of the stream
   * @return
   *   the number of entries inside a stream.
   */
  final def xLen[SK: Schema](key: SK): ZIO[RedisExecutor, RedisError, Long] = {
    val command = RedisCommand(XLen, ArbitraryInput[SK](), LongOutput)
    command.run(key)
  }

  /**
   * Inspects the list of pending messages.
   *
   * @param key
   *   ID of the stream
   * @param group
   *   ID of the consumer group
   * @return
   *   summary about the pending messages in a given consumer group.
   */
  final def xPending[SK: Schema, SG: Schema](key: SK, group: SG): ZIO[RedisExecutor, RedisError, PendingInfo] = {
    val command = RedisCommand(
      XPending,
      Tuple3(ArbitraryInput[SK](), ArbitraryInput[SG](), OptionalInput(IdleInput)),
      XPendingOutput
    )
    command.run((key, group, None))
  }

  /**
   * Inspects the list of pending messages.
   *
   * @param key
   *   ID of the stream
   * @param group
   *   ID of the consumer group
   * @param start
   *   start of the range of IDs
   * @param end
   *   end of the range of IDs
   * @param count
   *   maximum number of messages returned
   * @param consumer
   *   ID of the consumer
   * @param idle
   *   idle time of a pending message by which message are filtered
   * @return
   *   detailed information for each message in the pending entries list.
   */
  final def xPending[SK: Schema, SG: Schema, I: Schema, SC: Schema](
    key: SK,
    group: SG,
    start: I,
    end: I,
    count: Long,
    consumer: Option[SC] = None,
    idle: Option[Duration] = None
  ): ZIO[RedisExecutor, RedisError, Chunk[PendingMessage]] = {
    val command = RedisCommand(
      XPending,
      Tuple7(
        ArbitraryInput[SK](),
        ArbitraryInput[SG](),
        OptionalInput(IdleInput),
        ArbitraryInput[I](),
        ArbitraryInput[I](),
        LongInput,
        OptionalInput(ArbitraryInput[SC]())
      ),
      PendingMessagesOutput
    )
    command.run((key, group, idle, start, end, count, consumer))
  }

  /**
   * Fetches the stream entries matching a given range of IDs.
   *
   * @param key
   *   ID of the stream
   * @param start
   *   start of the range of IDs
   * @param end
   *   end of the range of IDs
   * @return
   *   the complete entries with IDs matching the specified range.
   */
  final def xRange[SK: Schema, I: Schema, RK: Schema, RV: Schema](
    key: SK,
    start: I,
    end: I
  ): ZIO[RedisExecutor, RedisError, Chunk[StreamEntry[I, RK, RV]]] = {
    val command = RedisCommand(
      XRange,
      Tuple4(ArbitraryInput[SK](), ArbitraryInput[I](), ArbitraryInput[I](), OptionalInput(CountInput)),
      StreamEntriesOutput[I, RK, RV]()
    )
    command.run((key, start, end, None))
  }

  /**
   * Fetches the stream entries matching a given range of IDs.
   *
   * @param key
   *   ID of the stream
   * @param start
   *   start of the range of IDs
   * @param end
   *   end of the range of IDs
   * @param count
   *   maximum number of entries returned
   * @return
   *   the complete entries with IDs matching the specified range.
   */
  final def xRange[SK: Schema, I: Schema, RK: Schema, RV: Schema](
    key: SK,
    start: I,
    end: I,
    count: Long
  ): ZIO[RedisExecutor, RedisError, Chunk[StreamEntry[I, RK, RV]]] = {
    val command = RedisCommand(
      XRange,
      Tuple4(ArbitraryInput[SK](), ArbitraryInput[I](), ArbitraryInput[I](), OptionalInput(CountInput)),
      StreamEntriesOutput[I, RK, RV]()
    )
    command.run((key, start, end, Some(Count(count))))
  }

  /**
   * Read data from one or multiple streams.
   *
   * @param count
   *   maximum number of elements returned per stream
   * @param block
   *   duration for which we want to block before timing out
   * @param stream
   *   pair that contains stream ID and the last ID that the consumer received for that stream
   * @param streams
   *   rest of the pairs
   * @return
   *   complete entries with an ID greater than the last received ID per stream.
   */
  final def xRead[SK: Schema, I: Schema, RK: Schema, RV: Schema](
    count: Option[Long] = None,
    block: Option[Duration] = None
  )(
    stream: (SK, I),
    streams: (SK, I)*
  ): ZIO[RedisExecutor, RedisError, Chunk[StreamChunk[SK, I, RK, RV]]] = {
    val command = RedisCommand(
      XRead,
      Tuple3(OptionalInput(CountInput), OptionalInput(BlockInput), StreamsInput[SK, I]()),
      ChunkOutput(StreamOutput[SK, I, RK, RV]())
    )
    command.run((count.map(Count), block, (stream, Chunk.fromIterable(streams))))
  }

  /**
   * Read data from one or multiple streams using consumer group.
   *
   * @param group
   *   ID of the consumer group
   * @param consumer
   *   ID of the consumer
   * @param count
   *   maximum number of elements returned per stream
   * @param block
   *   duration for which we want to block before timing out
   * @param noAck
   *   flag that indicates that the read messages shouldn't be added to the pending entries list (PEL)
   * @param stream
   *   pair that contains stream ID and the last ID that the consumer received for that stream
   * @param streams
   *   rest of the pairs
   * @return
   *   complete entries with an ID greater than the last received ID per stream.
   */
  final def xReadGroup[SG: Schema, SC: Schema, SK: Schema, I: Schema, RK: Schema, RV: Schema](
    group: SG,
    consumer: SC,
    count: Option[Long] = None,
    block: Option[Duration] = None,
    noAck: Boolean = false
  )(
    stream: (SK, I),
    streams: (SK, I)*
  ): ZIO[RedisExecutor, RedisError, Chunk[StreamChunk[SK, I, RK, RV]]] = {
    val command = RedisCommand(
      XReadGroup,
      Tuple6(
        ArbitraryInput[SG](),
        ArbitraryInput[SC](),
        OptionalInput(CountInput),
        OptionalInput(BlockInput),
        OptionalInput(NoAckInput),
        StreamsInput[SK, I]()
      ),
      ChunkOutput(StreamOutput[SK, I, RK, RV]())
    )
    val noAckOpt = if (noAck) Some(NoAck) else None
    command.run((group, consumer, count.map(Count), block, noAckOpt, (stream, Chunk.fromIterable(streams))))
  }

  /**
   * Fetches the stream entries matching a given range of IDs in the reverse order.
   *
   * @param key
   *   ID of the stream
   * @param end
   *   end of the range of IDs
   * @param start
   *   start of the range of IDs
   * @return
   *   the complete entries with IDs matching the specified range in the reverse order.
   */
  final def xRevRange[SK: Schema, I: Schema, RK: Schema, RV: Schema](
    key: SK,
    end: I,
    start: I
  ): ZIO[RedisExecutor, RedisError, Chunk[StreamEntry[I, RK, RV]]] = {
    val command = RedisCommand(
      XRevRange,
      Tuple4(ArbitraryInput[SK](), ArbitraryInput[I](), ArbitraryInput[I](), OptionalInput(CountInput)),
      StreamEntriesOutput[I, RK, RV]()
    )
    command.run((key, end, start, None))
  }

  /**
   * Fetches the stream entries matching a given range of IDs in the reverse order.
   *
   * @param key
   *   ID of the stream
   * @param end
   *   end of the range of IDs
   * @param start
   *   start of the range of IDs
   * @param count
   *   maximum number of entries returned
   * @return
   *   the complete entries with IDs matching the specified range in the reverse order.
   */
  final def xRevRange[SK: Schema, I: Schema, RK: Schema, RV: Schema](
    key: SK,
    end: I,
    start: I,
    count: Long
  ): ZIO[RedisExecutor, RedisError, Chunk[StreamEntry[I, RK, RV]]] = {
    val command = RedisCommand(
      XRevRange,
      Tuple4(ArbitraryInput[SK](), ArbitraryInput[I](), ArbitraryInput[I](), OptionalInput(CountInput)),
      StreamEntriesOutput[I, RK, RV]()
    )
    command.run((key, end, start, Some(Count(count))))
  }

  /**
   * Trims the stream to a given number of items, evicting older items (items with lower IDs) if needed.
   *
   * @param key
   *   ID of the stream
   * @param count
   *   stream length
   * @param approximate
   *   flag that indicates if the stream length should be exactly count or few tens of entries more
   * @return
   *   the number of entries deleted from the stream.
   */
  final def xTrim[SK: Schema](
    key: SK,
    count: Long,
    approximate: Boolean = false
  ): ZIO[RedisExecutor, RedisError, Long] = {
    val command = RedisCommand(XTrim, Tuple2(ArbitraryInput[SK](), StreamMaxLenInput), LongOutput)
    command.run((key, StreamMaxLen(approximate, count)))
  }
}

private object Streams {
<<<<<<< HEAD

  final val XAck: RedisCommand[(String, String, (String, List[String])), Long] =
    RedisCommand("XACK", Tuple3(StringInput, StringInput, NonEmptyList(StringInput)), LongOutput)

  final val XAdd: RedisCommand[(String, Option[MaxLen], String, ((String, String), List[(String, String)])), String] =
    RedisCommand(
      "XADD",
      Tuple4(StringInput, OptionalInput(MaxLenInput), StringInput, NonEmptyList(Tuple2(StringInput, StringInput))),
      MultiStringOutput
    )

  final val XClaim: RedisCommand[
    (
      String,
      String,
      String,
      Duration,
      (String, List[String]),
      Option[Duration],
      Option[Duration],
      Option[Long],
      Option[WithForce]
    ),
    Map[String, Map[String, String]]
  ] = RedisCommand(
    "XCLAIM",
    Tuple9(
      StringInput,
      StringInput,
      StringInput,
      DurationMillisecondsInput,
      NonEmptyList(StringInput),
      OptionalInput(IdleInput),
      OptionalInput(TimeInput),
      OptionalInput(RetryCountInput),
      OptionalInput(WithForceInput)
    ),
    StreamOutput
  )

  final val XClaimWithJustId: RedisCommand[
    (
      String,
      String,
      String,
      Duration,
      (String, List[String]),
      Option[Duration],
      Option[Duration],
      Option[Long],
      Option[WithForce],
      WithJustId
    ),
    Chunk[String]
  ] = RedisCommand(
    "XCLAIM",
    Tuple10(
      StringInput,
      StringInput,
      StringInput,
      DurationMillisecondsInput,
      NonEmptyList(StringInput),
      OptionalInput(IdleInput),
      OptionalInput(TimeInput),
      OptionalInput(RetryCountInput),
      OptionalInput(WithForceInput),
      WithJustIdInput
    ),
    ChunkOutput(MultiStringOutput)
  )

  final val XDel: RedisCommand[(String, (String, List[String])), Long] =
    RedisCommand("XDEL", Tuple2(StringInput, NonEmptyList(StringInput)), LongOutput)

  final val XGroupCreate: RedisCommand[XGroupCommand.Create, Unit] =
    RedisCommand("XGROUP", XGroupCreateInput, UnitOutput)

  final val XGroupSetId: RedisCommand[XGroupCommand.SetId, Unit] = RedisCommand("XGROUP", XGroupSetIdInput, UnitOutput)

  final val XGroupDestroy: RedisCommand[XGroupCommand.Destroy, Boolean] =
    RedisCommand("XGROUP", XGroupDestroyInput, BoolOutput)

  final val XGroupCreateConsumer: RedisCommand[XGroupCommand.CreateConsumer, Unit] =
    RedisCommand("XGROUP", XGroupCreateConsumerInput, UnitOutput)

  final val XGroupDelConsumer: RedisCommand[XGroupCommand.DelConsumer, Long] =
    RedisCommand("XGROUP", XGroupDelConsumerInput, LongOutput)

  // TODO: implement XINFO command

  final val XLen: RedisCommand[String, Long] = RedisCommand("XLEN", StringInput, LongOutput)

  final val XPending: RedisCommand[(String, String, Option[Duration]), PendingInfo] =
    RedisCommand("XPENDING", Tuple3(StringInput, StringInput, OptionalInput(IdleInput)), XPendingOutput)

  final val XPendingMessages
    : RedisCommand[(String, String, String, String, Long, Option[String], Option[Duration]), Chunk[PendingMessage]] =
    RedisCommand(
      "XPENDING",
      Tuple7(
        StringInput,
        StringInput,
        StringInput,
        StringInput,
        LongInput,
        OptionalInput(StringInput),
        OptionalInput(IdleInput)
      ),
      PendingMessagesOutput
    )

  final val XRange: RedisCommand[(String, String, String, Option[Count]), Map[String, Map[String, String]]] =
    RedisCommand("XRANGE", Tuple4(StringInput, StringInput, StringInput, OptionalInput(CountInput)), StreamOutput)

  final val XRead: RedisCommand[(Option[Count], Option[Duration], ((String, String), Chunk[(String, String)])), Map[
    String,
    Map[String, Map[String, String]]
  ]] =
    RedisCommand("XREAD", Tuple3(OptionalInput(CountInput), OptionalInput(BlockInput), StreamsInput), XReadOutput)

  final val XReadGroup: RedisCommand[
    (Group, Option[Count], Option[Duration], Option[NoAck], ((String, String), Chunk[(String, String)])),
    Map[String, Map[String, Map[String, String]]]
  ] = RedisCommand(
    "XREADGROUP",
    Tuple5(GroupInput, OptionalInput(CountInput), OptionalInput(BlockInput), OptionalInput(NoAckInput), StreamsInput),
    XReadOutput
  )

  final val XRevRange: RedisCommand[(String, String, String, Option[Count]), Map[String, Map[String, String]]] =
    RedisCommand("XREVRANGE", Tuple4(StringInput, StringInput, StringInput, OptionalInput(CountInput)), StreamOutput)

  final val XTrim: RedisCommand[(String, MaxLen), Long] =
    RedisCommand("XTRIM", Tuple2(StringInput, MaxLenInput), LongOutput)
=======
  final val XAck           = "XACK"
  final val XAdd           = "XADD"
  final val XClaim         = "XCLAIM"
  final val XDel           = "XDEL"
  final val XGroup         = "XGROUP"
  final val XInfoStream    = "XINFO STREAM"
  final val XInfoGroups    = "XINFO GROUPS"
  final val XInfoConsumers = "XINFO CONSUMERS"
  final val XLen           = "XLEN"
  final val XPending       = "XPENDING"
  final val XRange         = "XRANGE"
  final val XRead          = "XREAD"
  final val XReadGroup     = "XREADGROUP GROUP"
  final val XRevRange      = "XREVRANGE"
  final val XTrim          = "XTRIM"
>>>>>>> 7ed0209d
}<|MERGE_RESOLUTION|>--- conflicted
+++ resolved
@@ -5,7 +5,7 @@
 import zio.redis.Output._
 import zio.redis._
 import zio.schema.Schema
-import zio.{Chunk, ZIO}
+import zio.{ Chunk, ZIO }
 
 trait Streams {
   import Streams._
@@ -710,142 +710,6 @@
 }
 
 private object Streams {
-<<<<<<< HEAD
-
-  final val XAck: RedisCommand[(String, String, (String, List[String])), Long] =
-    RedisCommand("XACK", Tuple3(StringInput, StringInput, NonEmptyList(StringInput)), LongOutput)
-
-  final val XAdd: RedisCommand[(String, Option[MaxLen], String, ((String, String), List[(String, String)])), String] =
-    RedisCommand(
-      "XADD",
-      Tuple4(StringInput, OptionalInput(MaxLenInput), StringInput, NonEmptyList(Tuple2(StringInput, StringInput))),
-      MultiStringOutput
-    )
-
-  final val XClaim: RedisCommand[
-    (
-      String,
-      String,
-      String,
-      Duration,
-      (String, List[String]),
-      Option[Duration],
-      Option[Duration],
-      Option[Long],
-      Option[WithForce]
-    ),
-    Map[String, Map[String, String]]
-  ] = RedisCommand(
-    "XCLAIM",
-    Tuple9(
-      StringInput,
-      StringInput,
-      StringInput,
-      DurationMillisecondsInput,
-      NonEmptyList(StringInput),
-      OptionalInput(IdleInput),
-      OptionalInput(TimeInput),
-      OptionalInput(RetryCountInput),
-      OptionalInput(WithForceInput)
-    ),
-    StreamOutput
-  )
-
-  final val XClaimWithJustId: RedisCommand[
-    (
-      String,
-      String,
-      String,
-      Duration,
-      (String, List[String]),
-      Option[Duration],
-      Option[Duration],
-      Option[Long],
-      Option[WithForce],
-      WithJustId
-    ),
-    Chunk[String]
-  ] = RedisCommand(
-    "XCLAIM",
-    Tuple10(
-      StringInput,
-      StringInput,
-      StringInput,
-      DurationMillisecondsInput,
-      NonEmptyList(StringInput),
-      OptionalInput(IdleInput),
-      OptionalInput(TimeInput),
-      OptionalInput(RetryCountInput),
-      OptionalInput(WithForceInput),
-      WithJustIdInput
-    ),
-    ChunkOutput(MultiStringOutput)
-  )
-
-  final val XDel: RedisCommand[(String, (String, List[String])), Long] =
-    RedisCommand("XDEL", Tuple2(StringInput, NonEmptyList(StringInput)), LongOutput)
-
-  final val XGroupCreate: RedisCommand[XGroupCommand.Create, Unit] =
-    RedisCommand("XGROUP", XGroupCreateInput, UnitOutput)
-
-  final val XGroupSetId: RedisCommand[XGroupCommand.SetId, Unit] = RedisCommand("XGROUP", XGroupSetIdInput, UnitOutput)
-
-  final val XGroupDestroy: RedisCommand[XGroupCommand.Destroy, Boolean] =
-    RedisCommand("XGROUP", XGroupDestroyInput, BoolOutput)
-
-  final val XGroupCreateConsumer: RedisCommand[XGroupCommand.CreateConsumer, Unit] =
-    RedisCommand("XGROUP", XGroupCreateConsumerInput, UnitOutput)
-
-  final val XGroupDelConsumer: RedisCommand[XGroupCommand.DelConsumer, Long] =
-    RedisCommand("XGROUP", XGroupDelConsumerInput, LongOutput)
-
-  // TODO: implement XINFO command
-
-  final val XLen: RedisCommand[String, Long] = RedisCommand("XLEN", StringInput, LongOutput)
-
-  final val XPending: RedisCommand[(String, String, Option[Duration]), PendingInfo] =
-    RedisCommand("XPENDING", Tuple3(StringInput, StringInput, OptionalInput(IdleInput)), XPendingOutput)
-
-  final val XPendingMessages
-    : RedisCommand[(String, String, String, String, Long, Option[String], Option[Duration]), Chunk[PendingMessage]] =
-    RedisCommand(
-      "XPENDING",
-      Tuple7(
-        StringInput,
-        StringInput,
-        StringInput,
-        StringInput,
-        LongInput,
-        OptionalInput(StringInput),
-        OptionalInput(IdleInput)
-      ),
-      PendingMessagesOutput
-    )
-
-  final val XRange: RedisCommand[(String, String, String, Option[Count]), Map[String, Map[String, String]]] =
-    RedisCommand("XRANGE", Tuple4(StringInput, StringInput, StringInput, OptionalInput(CountInput)), StreamOutput)
-
-  final val XRead: RedisCommand[(Option[Count], Option[Duration], ((String, String), Chunk[(String, String)])), Map[
-    String,
-    Map[String, Map[String, String]]
-  ]] =
-    RedisCommand("XREAD", Tuple3(OptionalInput(CountInput), OptionalInput(BlockInput), StreamsInput), XReadOutput)
-
-  final val XReadGroup: RedisCommand[
-    (Group, Option[Count], Option[Duration], Option[NoAck], ((String, String), Chunk[(String, String)])),
-    Map[String, Map[String, Map[String, String]]]
-  ] = RedisCommand(
-    "XREADGROUP",
-    Tuple5(GroupInput, OptionalInput(CountInput), OptionalInput(BlockInput), OptionalInput(NoAckInput), StreamsInput),
-    XReadOutput
-  )
-
-  final val XRevRange: RedisCommand[(String, String, String, Option[Count]), Map[String, Map[String, String]]] =
-    RedisCommand("XREVRANGE", Tuple4(StringInput, StringInput, StringInput, OptionalInput(CountInput)), StreamOutput)
-
-  final val XTrim: RedisCommand[(String, MaxLen), Long] =
-    RedisCommand("XTRIM", Tuple2(StringInput, MaxLenInput), LongOutput)
-=======
   final val XAck           = "XACK"
   final val XAdd           = "XADD"
   final val XClaim         = "XCLAIM"
@@ -861,5 +725,4 @@
   final val XReadGroup     = "XREADGROUP GROUP"
   final val XRevRange      = "XREVRANGE"
   final val XTrim          = "XTRIM"
->>>>>>> 7ed0209d
 }