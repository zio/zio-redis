package zio.redis.api

import zio.{Chunk, ZIO}
import zio.duration._
import zio.redis._
import zio.redis.Input._
import zio.redis.Output._
import zio.redis.ResultBuilder._
import zio.schema.Schema
<<<<<<< HEAD
import zio.{ Chunk, ZIO }
=======
>>>>>>> 75951887

trait Streams {
  import StreamInfoWithFull._
  import Streams._
  import XGroupCommand._

  /**
   * Removes one or multiple messages from the pending entries list (PEL) of a stream consumer group.
   *
   * @param key
   *   ID of the stream
   * @param group
   *   ID of the consumer group
   * @param id
   *   ID of the message
   * @param ids
   *   IDs of the rest of the messages
   * @return
   *   the number of messages successfully acknowledged.
   */
  final def xAck[SK: Schema, G: Schema, I: Schema](
    key: SK,
    group: G,
    id: I,
    ids: I*
  ): ZIO[RedisExecutor, RedisError, Long] = {
    val command = RedisCommand(
      XAck,
      Tuple3(ArbitraryInput[SK](), ArbitraryInput[G](), NonEmptyList(ArbitraryInput[I]())),
      LongOutput
    )
    command.run((key, group, (id, ids.toList)))
  }

  /**
   * Appends the specified stream entry to the stream at the specified key.
   *
   * @param key
   *   ID of the stream
   * @param id
   *   ID of the message
   * @param pair
   *   field and value pair
   * @param pairs
   *   rest of the field and value pairs
   * @return
   *   ID of the added entry.
   */
  final def xAdd[SK: Schema, I: Schema, K: Schema, V: Schema](
    key: SK,
    id: I,
    pair: (K, V),
    pairs: (K, V)*
  ): ResultBuilder1[Id] =
    new ResultBuilder1[Id] {
      def returning[R: Schema]: ZIO[RedisExecutor, RedisError, Id[R]] = {
        val command = RedisCommand(
          XAdd,
          Tuple4(
            ArbitraryInput[SK](),
            OptionalInput(StreamMaxLenInput),
            ArbitraryInput[I](),
            NonEmptyList(Tuple2(ArbitraryInput[K](), ArbitraryInput[V]()))
          ),
          ArbitraryOutput[R]()
        )
        command.run((key, None, id, (pair, pairs.toList)))
      }
    }

  /**
   * An introspection command used in order to retrieve different information about the stream.
   *
   * @param key
   *   ID of the stream
   * @return
   *   General information about the stream stored at the specified key.
   */
  final def xInfoStream[SK: Schema](
    key: SK
  ): ResultBuilder3[StreamInfo] = new ResultBuilder3[StreamInfo] {
    def returning[RI: Schema, RK: Schema, RV: Schema]: ZIO[RedisExecutor, RedisError, StreamInfo[RI, RK, RV]] = {
      val command = RedisCommand(XInfoStream, ArbitraryInput[SK](), StreamInfoOutput[RI, RK, RV]())
      command.run(key)
    }
  }

  /**
   * Returns the entire state of the stream, including entries, groups, consumers and PELs.
   *
   * @param key
   *   ID of the stream
   * @return
   *   General information about the stream stored at the specified key.
   */
  final def xInfoStreamFull[SK: Schema](
    key: SK
  ): ResultBuilder3[FullStreamInfo] = new ResultBuilder3[FullStreamInfo] {
    def returning[RI: Schema, RK: Schema, RV: Schema]: ZIO[RedisExecutor, RedisError, FullStreamInfo[RI, RK, RV]] = {
      val command = RedisCommand(
        XInfoStream,
        Tuple2(ArbitraryInput[SK](), ArbitraryInput[String]()),
        StreamInfoFullOutput[RI, RK, RV]()
      )
      command.run((key, "FULL"))
    }
  }

  /**
   * Returns the entire state of the stream, including entries, groups, consumers and PELs.
   *
   * @param key
   *   ID of the stream
   * @param count
   *   limit the amount of stream/PEL entries that are returned (The first <count> entries are returned)
   * @return
   *   General information about the stream stored at the specified key.
   */
  final def xInfoStreamFull[SK: Schema](
    key: SK,
    count: Long
  ): ResultBuilder3[FullStreamInfo] = new ResultBuilder3[FullStreamInfo] {
    def returning[RI: Schema, RK: Schema, RV: Schema]: ZIO[RedisExecutor, RedisError, FullStreamInfo[RI, RK, RV]] = {
      val command = RedisCommand(
        XInfoStream,
        Tuple3(ArbitraryInput[SK](), ArbitraryInput[String](), CountInput),
        StreamInfoFullOutput[RI, RK, RV]()
      )
      command.run((key, "FULL", Count(count)))
    }
  }

  /**
   * An introspection command used in order to retrieve different information about the group.
   *
   * @param key
   *   ID of the stream
   * @return
   *   List of consumer groups associated with the stream stored at the specified key.
   */
  final def xInfoGroups[SK: Schema](key: SK): ZIO[RedisExecutor, RedisError, Chunk[StreamGroupsInfo]] = {
    val command = RedisCommand(XInfoGroups, ArbitraryInput[SK](), StreamGroupsInfoOutput)
    command.run(key)
  }

  /**
   * An introspection command used in order to retrieve different information about the consumers.
   *
   * @param key
   *   ID of the stream
   * @param group
   *   ID of the consumer group
   * @return
   *   List of every consumer in a specific consumer group.
   */
  final def xInfoConsumers[SK: Schema, SG: Schema](
    key: SK,
    group: SG
  ): ZIO[RedisExecutor, RedisError, Chunk[StreamConsumersInfo]] = {
    val command =
      RedisCommand(XInfoConsumers, Tuple2(ArbitraryInput[SK](), ArbitraryInput[SG]()), StreamConsumersInfoOutput)
    command.run((key, group))
  }

  /**
   * Appends the specified stream entry to the stream at the specified key while limiting the size of the stream.
   *
   * @param key
   *   ID of the stream
   * @param id
   *   ID of the message
   * @param count
   *   maximum number of elements in a stream
   * @param approximate
   *   flag that indicates if a stream should be limited to the exact number of elements
   * @param pair
   *   field and value pair
   * @param pairs
   *   rest of the field and value pairs
   * @return
   *   ID of the added entry.
   */
  final def xAddWithMaxLen[SK: Schema, I: Schema, K: Schema, V: Schema](
    key: SK,
    id: I,
    count: Long,
    approximate: Boolean = false
  )(
    pair: (K, V),
    pairs: (K, V)*
  ): ResultBuilder1[Id] =
    new ResultBuilder1[Id] {
      def returning[R: Schema]: ZIO[RedisExecutor, RedisError, Id[R]] = {
        val command = RedisCommand(
          XAdd,
          Tuple4(
            ArbitraryInput[SK](),
            OptionalInput(StreamMaxLenInput),
            ArbitraryInput[I](),
            NonEmptyList(Tuple2(ArbitraryInput[K](), ArbitraryInput[V]()))
          ),
          ArbitraryOutput[R]()
        )
        command.run((key, Some(StreamMaxLen(approximate, count)), id, (pair, pairs.toList)))
      }
    }

  /**
   * Changes the ownership of a pending message.
   *
   * @param key
   *   ID of the stream
   * @param group
   *   ID of the consumer group
   * @param consumer
   *   ID of the consumer
   * @param minIdleTime
   *   minimum idle time of a message
   * @param idle
   *   idle time (last time it was delivered) of the message that will be set
   * @param time
   *   same as idle but instead of a relative amount of milliseconds, it sets the idle time to a specific Unix time (in
   *   milliseconds)
   * @param retryCount
   *   retry counter of a message that will be set
   * @param force
   *   flag that indicates that a message doesn't have to be in a pending entries list (PEL)
   * @param id
   *   ID of a message
   * @param ids
   *   IDs of the rest of the messages
   * @return
   *   messages successfully claimed.
   */
  final def xClaim[SK: Schema, SG: Schema, SC: Schema, I: Schema](
    key: SK,
    group: SG,
    consumer: SC,
    minIdleTime: Duration,
    idle: Option[Duration] = None,
    time: Option[Duration] = None,
    retryCount: Option[Long] = None,
    force: Boolean = false
  )(id: I, ids: I*): ResultBuilder2[({ type lambda[x, y] = StreamEntries[I, x, y] })#lambda] =
    new ResultBuilder2[({ type lambda[x, y] = StreamEntries[I, x, y] })#lambda] {
      def returning[RK: Schema, RV: Schema]: ZIO[RedisExecutor, RedisError, StreamEntries[I, RK, RV]] = {
        val command = RedisCommand(
          XClaim,
          Tuple9(
            ArbitraryInput[SK](),
            ArbitraryInput[SG](),
            ArbitraryInput[SC](),
            DurationMillisecondsInput,
            NonEmptyList(ArbitraryInput[I]()),
            OptionalInput(IdleInput),
            OptionalInput(TimeInput),
            OptionalInput(RetryCountInput),
            OptionalInput(WithForceInput)
          ),
          StreamEntriesOutput[I, RK, RV]()
        )
        val forceOpt = if (force) Some(WithForce) else None
        command.run((key, group, consumer, minIdleTime, (id, ids.toList), idle, time, retryCount, forceOpt))
      }
    }

  /**
   * Changes the ownership of a pending message.
   *
   * @param key
   *   ID of the stream
   * @param group
   *   ID of the consumer group
   * @param consumer
   *   ID of the consumer
   * @param minIdleTime
   *   minimum idle time of a message
   * @param idle
   *   idle time (last time it was delivered) of the message that will be set
   * @param time
   *   same as idle but instead of a relative amount of milliseconds, it sets the idle time to a specific Unix time (in
   *   milliseconds)
   * @param retryCount
   *   retry counter of a message that will be set
   * @param force
   *   flag that indicates that a message doesn't have to be in a pending entries list (PEL)
   * @param id
   *   ID of a message
   * @param ids
   *   IDs of the rest of the messages
   * @return
   *   IDs of the messages that are successfully claimed.
   */
  final def xClaimWithJustId[SK: Schema, SG: Schema, SC: Schema, I: Schema](
    key: SK,
    group: SG,
    consumer: SC,
    minIdleTime: Duration,
    idle: Option[Duration] = None,
    time: Option[Duration] = None,
    retryCount: Option[Long] = None,
    force: Boolean = false
  )(id: I, ids: I*): ResultBuilder1[Chunk] =
    new ResultBuilder1[Chunk] {
      def returning[R: Schema]: ZIO[RedisExecutor, RedisError, Chunk[R]] = {
        val command = RedisCommand(
          XClaim,
          Tuple10(
            ArbitraryInput[SK](),
            ArbitraryInput[SG](),
            ArbitraryInput[SC](),
            DurationMillisecondsInput,
            NonEmptyList(ArbitraryInput[I]()),
            OptionalInput(IdleInput),
            OptionalInput(TimeInput),
            OptionalInput(RetryCountInput),
            OptionalInput(WithForceInput),
            WithJustIdInput
          ),
          ChunkOutput(ArbitraryOutput[R]())
        )
        val forceOpt = if (force) Some(WithForce) else None
        command.run((key, group, consumer, minIdleTime, (id, ids.toList), idle, time, retryCount, forceOpt, WithJustId))
      }
    }

  /**
   * Removes the specified entries from a stream.
   *
   * @param key
   *   ID of the stream
   * @param id
   *   ID of the message
   * @param ids
   *   IDs of the rest of the messages
   * @return
   *   the number of entries deleted.
   */
  final def xDel[SK: Schema, I: Schema](key: SK, id: I, ids: I*): ZIO[RedisExecutor, RedisError, Long] = {
    val command = RedisCommand(XDel, Tuple2(ArbitraryInput[SK](), NonEmptyList(ArbitraryInput[I]())), LongOutput)
    command.run((key, (id, ids.toList)))
  }

  /**
   * Create a new consumer group associated with a stream.
   *
   * @param key
   *   ID of the stream
   * @param group
   *   ID of the consumer group
   * @param id
   *   ID of the last item in the stream to consider already delivered
   * @param mkStream
   *   ID of the last item in the stream to consider already delivered
   */
  final def xGroupCreate[SK: Schema, SG: Schema, I: Schema](
    key: SK,
    group: SG,
    id: I,
    mkStream: Boolean = false
  ): ZIO[RedisExecutor, RedisError, Unit] = {
    val command = RedisCommand(XGroup, XGroupCreateInput[SK, SG, I](), UnitOutput)
    command.run(Create(key, group, id, mkStream))
  }

  /**
   * Set the consumer group last delivered ID to something else.
   *
   * @param key
   *   ID of the stream
   * @param group
   *   ID of the consumer group
   * @param id
   *   last delivered ID to set
   */
  final def xGroupSetId[SK: Schema, SG: Schema, I: Schema](
    key: SK,
    group: SG,
    id: I
  ): ZIO[RedisExecutor, RedisError, Unit] = {
    val command = RedisCommand(XGroup, XGroupSetIdInput[SK, SG, I](), UnitOutput)
    command.run(SetId(key, group, id))
  }

  /**
   * Destroy a consumer group.
   *
   * @param key
   *   ID of the stream
   * @param group
   *   ID of the consumer group
   * @return
   *   flag that indicates if the deletion was successful.
   */
  final def xGroupDestroy[SK: Schema, SG: Schema](key: SK, group: SG): ZIO[RedisExecutor, RedisError, Boolean] =
    RedisCommand(XGroup, XGroupDestroyInput[SK, SG](), BoolOutput).run(Destroy(key, group))

  /**
   * Create a new consumer associated with a consumer group.
   *
   * @param key
   *   ID of the stream
   * @param group
   *   ID of the consumer group
   * @param consumer
   *   ID of the consumer
   * @return
   *   the number of created consumer groups.
   */
  final def xGroupCreateConsumer[SK: Schema, SG: Schema, SC: Schema](
    key: SK,
    group: SG,
    consumer: SC
  ): ZIO[RedisExecutor, RedisError, Boolean] = {
    val command = RedisCommand(XGroup, XGroupCreateConsumerInput[SK, SG, SC](), BoolOutput)
    command.run(CreateConsumer(key, group, consumer))
  }

  /**
   * Remove a specific consumer from a consumer group.
   *
   * @param key
   *   ID of the stream
   * @param group
   *   ID of the consumer group
   * @param consumer
   *   ID of the consumer
   * @return
   *   the number of pending messages that the consumer had before it was deleted.
   */
  final def xGroupDelConsumer[SK: Schema, SG: Schema, SC: Schema](
    key: SK,
    group: SG,
    consumer: SC
  ): ZIO[RedisExecutor, RedisError, Long] = {
    val command = RedisCommand(XGroup, XGroupDelConsumerInput[SK, SG, SC](), LongOutput)
    command.run(DelConsumer(key, group, consumer))
  }

  /**
   * Fetches the number of entries inside a stream.
   *
   * @param key
   *   ID of the stream
   * @return
   *   the number of entries inside a stream.
   */
  final def xLen[SK: Schema](key: SK): ZIO[RedisExecutor, RedisError, Long] = {
    val command = RedisCommand(XLen, ArbitraryInput[SK](), LongOutput)
    command.run(key)
  }

  /**
   * Inspects the list of pending messages.
   *
   * @param key
   *   ID of the stream
   * @param group
   *   ID of the consumer group
   * @return
   *   summary about the pending messages in a given consumer group.
   */
  final def xPending[SK: Schema, SG: Schema](key: SK, group: SG): ZIO[RedisExecutor, RedisError, PendingInfo] = {
    val command = RedisCommand(
      XPending,
      Tuple3(ArbitraryInput[SK](), ArbitraryInput[SG](), OptionalInput(IdleInput)),
      XPendingOutput
    )
    command.run((key, group, None))
  }

  /**
   * Inspects the list of pending messages.
   *
   * @param key
   *   ID of the stream
   * @param group
   *   ID of the consumer group
   * @param start
   *   start of the range of IDs
   * @param end
   *   end of the range of IDs
   * @param count
   *   maximum number of messages returned
   * @param consumer
   *   ID of the consumer
   * @param idle
   *   idle time of a pending message by which message are filtered
   * @return
   *   detailed information for each message in the pending entries list.
   */
  final def xPending[SK: Schema, SG: Schema, I: Schema, SC: Schema](
    key: SK,
    group: SG,
    start: I,
    end: I,
    count: Long,
    consumer: Option[SC] = None,
    idle: Option[Duration] = None
  ): ZIO[RedisExecutor, RedisError, Chunk[PendingMessage]] = {
    val command = RedisCommand(
      XPending,
      Tuple7(
        ArbitraryInput[SK](),
        ArbitraryInput[SG](),
        OptionalInput(IdleInput),
        ArbitraryInput[I](),
        ArbitraryInput[I](),
        LongInput,
        OptionalInput(ArbitraryInput[SC]())
      ),
      PendingMessagesOutput
    )
    command.run((key, group, idle, start, end, count, consumer))
  }

  /**
   * Fetches the stream entries matching a given range of IDs.
   *
   * @param key
   *   ID of the stream
   * @param start
   *   start of the range of IDs
   * @param end
   *   end of the range of IDs
   * @return
   *   the complete entries with IDs matching the specified range.
   */
  final def xRange[SK: Schema, I: Schema](
    key: SK,
    start: I,
    end: I
  ): ResultBuilder2[({ type lambda[x, y] = StreamEntries[I, x, y] })#lambda] =
    new ResultBuilder2[({ type lambda[x, y] = StreamEntries[I, x, y] })#lambda] {
      def returning[RK: Schema, RV: Schema]: ZIO[RedisExecutor, RedisError, StreamEntries[I, RK, RV]] = {
        val command = RedisCommand(
          XRange,
          Tuple4(ArbitraryInput[SK](), ArbitraryInput[I](), ArbitraryInput[I](), OptionalInput(CountInput)),
          StreamEntriesOutput[I, RK, RV]()
        )
        command.run((key, start, end, None))
      }
    }

  /**
   * Fetches the stream entries matching a given range of IDs.
   *
   * @param key
   *   ID of the stream
   * @param start
   *   start of the range of IDs
   * @param end
   *   end of the range of IDs
   * @param count
   *   maximum number of entries returned
   * @return
   *   the complete entries with IDs matching the specified range.
   */
  final def xRange[SK: Schema, I: Schema](
    key: SK,
    start: I,
    end: I,
    count: Long
  ): ResultBuilder2[({ type lambda[x, y] = StreamEntries[I, x, y] })#lambda] =
    new ResultBuilder2[({ type lambda[x, y] = StreamEntries[I, x, y] })#lambda] {
      def returning[RK: Schema, RV: Schema]: ZIO[RedisExecutor, RedisError, StreamEntries[I, RK, RV]] = {
        val command = RedisCommand(
          XRange,
          Tuple4(ArbitraryInput[SK](), ArbitraryInput[I](), ArbitraryInput[I](), OptionalInput(CountInput)),
          StreamEntriesOutput[I, RK, RV]()
        )
        command.run((key, start, end, Some(Count(count))))
      }
    }

  /**
   * Read data from one or multiple streams.
   *
   * @param count
   *   maximum number of elements returned per stream
   * @param block
   *   duration for which we want to block before timing out
   * @param stream
   *   pair that contains stream ID and the last ID that the consumer received for that stream
   * @param streams
   *   rest of the pairs
   * @return
   *   complete entries with an ID greater than the last received ID per stream.
   */
  final def xRead[SK: Schema, I: Schema](
    count: Option[Long] = None,
    block: Option[Duration] = None
  )(
    stream: (SK, I),
    streams: (SK, I)*
  ): ResultBuilder2[({ type lambda[x, y] = StreamChunks[SK, I, x, y] })#lambda] =
    new ResultBuilder2[({ type lambda[x, y] = StreamChunks[SK, I, x, y] })#lambda] {
      def returning[RK: Schema, RV: Schema]: ZIO[RedisExecutor, RedisError, StreamChunks[SK, I, RK, RV]] = {
        val command = RedisCommand(
          XRead,
          Tuple3(OptionalInput(CountInput), OptionalInput(BlockInput), StreamsInput[SK, I]()),
          ChunkOutput(StreamOutput[SK, I, RK, RV]())
        )
        command.run((count.map(Count), block, (stream, Chunk.fromIterable(streams))))
      }
    }

  /**
   * Read data from one or multiple streams using consumer group.
   *
   * @param group
   *   ID of the consumer group
   * @param consumer
   *   ID of the consumer
   * @param count
   *   maximum number of elements returned per stream
   * @param block
   *   duration for which we want to block before timing out
   * @param noAck
   *   flag that indicates that the read messages shouldn't be added to the pending entries list (PEL)
   * @param stream
   *   pair that contains stream ID and the last ID that the consumer received for that stream
   * @param streams
   *   rest of the pairs
   * @return
   *   complete entries with an ID greater than the last received ID per stream.
   */
  final def xReadGroup[SG: Schema, SC: Schema, SK: Schema, I: Schema](
    group: SG,
    consumer: SC,
    count: Option[Long] = None,
    block: Option[Duration] = None,
    noAck: Boolean = false
  )(
    stream: (SK, I),
    streams: (SK, I)*
  ): ResultBuilder2[({ type lambda[x, y] = StreamChunks[SK, I, x, y] })#lambda] =
    new ResultBuilder2[({ type lambda[x, y] = StreamChunks[SK, I, x, y] })#lambda] {
      def returning[RK: Schema, RV: Schema]: ZIO[RedisExecutor, RedisError, StreamChunks[SK, I, RK, RV]] = {
        val command = RedisCommand(
          XReadGroup,
          Tuple6(
            ArbitraryInput[SG](),
            ArbitraryInput[SC](),
            OptionalInput(CountInput),
            OptionalInput(BlockInput),
            OptionalInput(NoAckInput),
            StreamsInput[SK, I]()
          ),
          ChunkOutput(StreamOutput[SK, I, RK, RV]())
        )
        val noAckOpt = if (noAck) Some(NoAck) else None
        command.run((group, consumer, count.map(Count), block, noAckOpt, (stream, Chunk.fromIterable(streams))))
      }
    }

  /**
   * Fetches the stream entries matching a given range of IDs in the reverse order.
   *
   * @param key
   *   ID of the stream
   * @param end
   *   end of the range of IDs
   * @param start
   *   start of the range of IDs
   * @return
   *   the complete entries with IDs matching the specified range in the reverse order.
   */
  final def xRevRange[SK: Schema, I: Schema](
    key: SK,
    end: I,
    start: I
  ): ResultBuilder2[({ type lambda[x, y] = StreamEntries[I, x, y] })#lambda] =
    new ResultBuilder2[({ type lambda[x, y] = StreamEntries[I, x, y] })#lambda] {
      def returning[RK: Schema, RV: Schema]: ZIO[RedisExecutor, RedisError, StreamEntries[I, RK, RV]] = {
        val command = RedisCommand(
          XRevRange,
          Tuple4(ArbitraryInput[SK](), ArbitraryInput[I](), ArbitraryInput[I](), OptionalInput(CountInput)),
          StreamEntriesOutput[I, RK, RV]()
        )
        command.run((key, end, start, None))
      }
    }

  /**
   * Fetches the stream entries matching a given range of IDs in the reverse order.
   *
   * @param key
   *   ID of the stream
   * @param end
   *   end of the range of IDs
   * @param start
   *   start of the range of IDs
   * @param count
   *   maximum number of entries returned
   * @return
   *   the complete entries with IDs matching the specified range in the reverse order.
   */
  final def xRevRange[SK: Schema, I: Schema](
    key: SK,
    end: I,
    start: I,
    count: Long
  ): ResultBuilder2[({ type lambda[x, y] = StreamEntries[I, x, y] })#lambda] =
    new ResultBuilder2[({ type lambda[x, y] = StreamEntries[I, x, y] })#lambda] {
      def returning[RK: Schema, RV: Schema]: ZIO[RedisExecutor, RedisError, StreamEntries[I, RK, RV]] = {
        val command = RedisCommand(
          XRevRange,
          Tuple4(ArbitraryInput[SK](), ArbitraryInput[I](), ArbitraryInput[I](), OptionalInput(CountInput)),
          StreamEntriesOutput[I, RK, RV]()
        )
        command.run((key, end, start, Some(Count(count))))
      }
    }

  /**
   * Trims the stream to a given number of items, evicting older items (items with lower IDs) if needed.
   *
   * @param key
   *   ID of the stream
   * @param count
   *   stream length
   * @param approximate
   *   flag that indicates if the stream length should be exactly count or few tens of entries more
   * @return
   *   the number of entries deleted from the stream.
   */
  final def xTrim[SK: Schema](
    key: SK,
    count: Long,
    approximate: Boolean = false
  ): ZIO[RedisExecutor, RedisError, Long] = {
    val command = RedisCommand(XTrim, Tuple2(ArbitraryInput[SK](), StreamMaxLenInput), LongOutput)
    command.run((key, StreamMaxLen(approximate, count)))
  }
}

private object Streams {
  final val XAck           = "XACK"
  final val XAdd           = "XADD"
  final val XClaim         = "XCLAIM"
  final val XDel           = "XDEL"
  final val XGroup         = "XGROUP"
  final val XInfoStream    = "XINFO STREAM"
  final val XInfoGroups    = "XINFO GROUPS"
  final val XInfoConsumers = "XINFO CONSUMERS"
  final val XLen           = "XLEN"
  final val XPending       = "XPENDING"
  final val XRange         = "XRANGE"
  final val XRead          = "XREAD"
  final val XReadGroup     = "XREADGROUP GROUP"
  final val XRevRange      = "XREVRANGE"
  final val XTrim          = "XTRIM"
}<|MERGE_RESOLUTION|>--- conflicted
+++ resolved
@@ -7,10 +7,6 @@
 import zio.redis.Output._
 import zio.redis.ResultBuilder._
 import zio.schema.Schema
-<<<<<<< HEAD
-import zio.{ Chunk, ZIO }
-=======
->>>>>>> 75951887
 
 trait Streams {
   import StreamInfoWithFull._
