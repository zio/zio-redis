--- conflicted
+++ resolved
@@ -2,23 +2,16 @@
 
 import java.time.Instant
 
-<<<<<<< HEAD
-import zio.{ Chunk, ZIO }
-=======
 import zio.{Chunk, ZIO}
->>>>>>> 75951887
 import zio.duration._
 import zio.redis._
 import zio.redis.Input._
 import zio.redis.Output._
-<<<<<<< HEAD
-=======
 import zio.redis.ResultBuilder._
->>>>>>> 75951887
 import zio.schema.Schema
 
 trait Keys {
-  import Keys.{ Keys => _, _ }
+  import Keys.{Keys => _, _}
 
   /**
    * Removes the specified keys. A key is ignored if it does not exist.
