--- conflicted
+++ resolved
@@ -2,15 +2,15 @@
 
 import java.time.Instant
 
+import zio.{ Chunk, ZIO }
 import zio.duration._
+import zio.redis._
 import zio.redis.Input._
-import zio.redis.Output.{Tuple2Output, _}
-import zio.redis._
+import zio.redis.Output._
 import zio.schema.Schema
-import zio.{Chunk, ZIO}
 
 trait Keys {
-  import Keys.{Keys => _, _}
+  import Keys.{ Keys => _, _ }
 
   /**
    * Removes the specified keys. A key is ignored if it does not exist.
@@ -526,100 +526,6 @@
 }
 
 private[redis] object Keys {
-<<<<<<< HEAD
-  final val Del: RedisCommand[(String, List[String]), Long] = RedisCommand("DEL", NonEmptyList(StringInput), LongOutput)
-
-  final val Dump: RedisCommand[String, Chunk[Byte]] = RedisCommand("DUMP", StringInput, BulkStringOutput)
-
-  final val Exists: RedisCommand[(String, List[String]), Long] =
-    RedisCommand("EXISTS", NonEmptyList(StringInput), LongOutput)
-
-  final val Expire: RedisCommand[(String, Duration), Boolean] =
-    RedisCommand("EXPIRE", Tuple2(StringInput, DurationSecondsInput), BoolOutput)
-
-  final val ExpireAt: RedisCommand[(String, Instant), Boolean] =
-    RedisCommand("EXPIREAT", Tuple2(StringInput, TimeSecondsInput), BoolOutput)
-
-  final val Keys: RedisCommand[String, Chunk[String]] =
-    RedisCommand("KEYS", StringInput, ChunkOutput(MultiStringOutput))
-
-  final val Migrate: RedisCommand[
-    (String, Long, String, Long, Long, Option[Copy], Option[Replace], Option[Auth], Option[(String, List[String])]),
-    String
-  ] =
-    RedisCommand(
-      "MIGRATE",
-      Tuple9(
-        StringInput,
-        LongInput,
-        StringInput,
-        LongInput,
-        LongInput,
-        OptionalInput(CopyInput),
-        OptionalInput(ReplaceInput),
-        OptionalInput(AuthInput),
-        OptionalInput(NonEmptyList(StringInput))
-      ),
-      StringOutput
-    )
-
-  final val Move: RedisCommand[(String, Long), Boolean] =
-    RedisCommand("MOVE", Tuple2(StringInput, LongInput), BoolOutput)
-
-  final val Persist: RedisCommand[String, Boolean] = RedisCommand("PERSIST", StringInput, BoolOutput)
-
-  final val PExpire: RedisCommand[(String, Duration), Boolean] =
-    RedisCommand("PEXPIRE", Tuple2(StringInput, DurationMillisecondsInput), BoolOutput)
-
-  final val PExpireAt: RedisCommand[(String, Instant), Boolean] =
-    RedisCommand("PEXPIREAT", Tuple2(StringInput, TimeMillisecondsInput), BoolOutput)
-
-  final val PTtl: RedisCommand[String, Duration] = RedisCommand("PTTL", StringInput, DurationMillisecondsOutput)
-
-  final val RandomKey: RedisCommand[Unit, Option[String]] =
-    RedisCommand("RANDOMKEY", NoInput, OptionalOutput(MultiStringOutput))
-
-  final val Rename: RedisCommand[(String, String), Unit] =
-    RedisCommand("RENAME", Tuple2(StringInput, StringInput), UnitOutput)
-
-  final val RenameNx: RedisCommand[(String, String), Boolean] =
-    RedisCommand("RENAMENX", Tuple2(StringInput, StringInput), BoolOutput)
-
-  final val Restore
-    : RedisCommand[(String, Long, Chunk[Byte], Option[Replace], Option[AbsTtl], Option[IdleTime], Option[Freq]), Unit] =
-    RedisCommand(
-      "RESTORE",
-      Tuple7(
-        StringInput,
-        LongInput,
-        ByteInput,
-        OptionalInput(ReplaceInput),
-        OptionalInput(AbsTtlInput),
-        OptionalInput(IdleTimeInput),
-        OptionalInput(FreqInput)
-      ),
-      UnitOutput
-    )
-
-  final val Scan: RedisCommand[(Long, Option[Regex], Option[Long], Option[String]), (Long, Chunk[String])] =
-    RedisCommand(
-      "SCAN",
-      Tuple4(LongInput, OptionalInput(RegexInput), OptionalInput(LongInput), OptionalInput(StringInput)),
-      ScanOutput
-    )
-
-  final val Touch: RedisCommand[(String, List[String]), Long] =
-    RedisCommand("TOUCH", NonEmptyList(StringInput), LongOutput)
-
-  final val Ttl: RedisCommand[String, Duration] = RedisCommand("TTL", StringInput, DurationSecondsOutput)
-
-  final val TypeOf: RedisCommand[String, RedisType] = RedisCommand("TYPE", StringInput, TypeOutput)
-
-  final val Unlink: RedisCommand[(String, List[String]), Long] =
-    RedisCommand("UNLINK", NonEmptyList(StringInput), LongOutput)
-
-  final val Wait: RedisCommand[(Long, Long), Long] = RedisCommand("WAIT", Tuple2(LongInput, LongInput), LongOutput)
-=======
   final val Del       = "DEL"
   final val Dump      = "DUMP"
   final val Exists    = "EXISTS"
@@ -644,5 +550,4 @@
   final val TypeOf    = "TYPE"
   final val Unlink    = "UNLINK"
   final val Wait      = "WAIT"
->>>>>>> 7ed0209d
 }