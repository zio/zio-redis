package zio.redis.api

import zio.{Chunk, ZIO}
import zio.redis._
import zio.redis.Input._
import zio.redis.Output._
import zio.redis.ResultBuilder._
import zio.schema.Schema
<<<<<<< HEAD
import zio.{ Chunk, ZIO }
=======
>>>>>>> 75951887

trait Sets {
  import Sets._

  /**
   * Add one or more members to a set.
   *
   * @param key
   *   Key of set to add to
   * @param member
   *   first member to add
   * @param members
   *   subsequent members to add
   * @return
   *   Returns the number of elements that were added to the set, not including all the elements already present into
   *   the set.
   */
  final def sAdd[K: Schema, M: Schema](key: K, member: M, members: M*): ZIO[RedisExecutor, RedisError, Long] = {
    val command = RedisCommand(SAdd, Tuple2(ArbitraryInput[K](), NonEmptyList(ArbitraryInput[M]())), LongOutput)
    command.run((key, (member, members.toList)))
  }

  /**
   * Get the number of members in a set.
   *
   * @param key
   *   Key of set to get the number of members of
   * @return
   *   Returns the cardinality (number of elements) of the set, or 0 if key does not exist.
   */
  final def sCard[K: Schema](key: K): ZIO[RedisExecutor, RedisError, Long] = {
    val command = RedisCommand(SCard, ArbitraryInput[K](), LongOutput)
    command.run(key)
  }

  /**
   * Subtract multiple sets.
   *
   * @param key
   *   Key of the set to subtract from
   * @param keys
   *   Keys of the sets to subtract
   * @return
   *   Returns the members of the set resulting from the difference between the first set and all the successive sets.
   */
  final def sDiff[K: Schema](key: K, keys: K*): ResultBuilder1[Chunk] =
    new ResultBuilder1[Chunk] {
      def returning[R: Schema]: ZIO[RedisExecutor, RedisError, Chunk[R]] =
        RedisCommand(SDiff, NonEmptyList(ArbitraryInput[K]()), ChunkOutput(ArbitraryOutput[R]()))
          .run((key, keys.toList))
    }

  /**
   * Subtract multiple sets and store the resulting set in a key.
   *
   * @param destination
   *   Key of set to store the resulting set
   * @param key
   *   Key of set to be subtracted from
   * @param keys
   *   Keys of sets to subtract
   * @return
   *   Returns the number of elements in the resulting set.
   */
  final def sDiffStore[D: Schema, K: Schema](destination: D, key: K, keys: K*): ZIO[RedisExecutor, RedisError, Long] = {
    val command = RedisCommand(SDiffStore, Tuple2(ArbitraryInput[D](), NonEmptyList(ArbitraryInput[K]())), LongOutput)
    command.run((destination, (key, keys.toList)))
  }

  /**
   * Intersect multiple sets and store the resulting set in a key.
   *
   * @param destination
   *   Key of set to store the resulting set
   * @param keys
   *   Keys of the sets to intersect with each other
   * @return
   *   Returns the members of the set resulting from the intersection of all the given sets.
   */
  final def sInter[K: Schema](destination: K, keys: K*): ResultBuilder1[Chunk] =
    new ResultBuilder1[Chunk] {
      def returning[R: Schema]: ZIO[RedisExecutor, RedisError, Chunk[R]] =
        RedisCommand(SInter, NonEmptyList(ArbitraryInput[K]()), ChunkOutput(ArbitraryOutput[R]()))
          .run((destination, keys.toList))
    }

  /**
   * Intersect multiple sets and store the resulting set in a key.
   *
   * @param destination
   *   Key of set to store the resulting set
   * @param key
   *   Key of first set to intersect
   * @param keys
   *   Keys of subsequent sets to intersect
   * @return
   *   Returns the number of elements in the resulting set.
   */
  final def sInterStore[D: Schema, K: Schema](
    destination: D,
    key: K,
    keys: K*
  ): ZIO[RedisExecutor, RedisError, Long] = {
    val command = RedisCommand(SInterStore, Tuple2(ArbitraryInput[D](), NonEmptyList(ArbitraryInput[K]())), LongOutput)
    command.run((destination, (key, keys.toList)))
  }

  /**
   * Determine if a given value is a member of a set.
   *
   * @param key
   *   of the set
   * @param member
   *   value which should be searched in the set
   * @return
   *   Returns 1 if the element is a member of the set. 0 if the element is not a member of the set, or if key does not
   *   exist.
   */
  final def sIsMember[K: Schema, M: Schema](key: K, member: M): ZIO[RedisExecutor, RedisError, Boolean] = {
    val command = RedisCommand(SIsMember, Tuple2(ArbitraryInput[K](), ArbitraryInput[M]()), BoolOutput)
    command.run((key, member))
  }

  /**
   * Get all the members in a set.
   *
   * @param key
   *   Key of the set to get the members of
   * @return
   *   Returns the members of the set.
   */
  final def sMembers[K: Schema](key: K): ResultBuilder1[Chunk] =
    new ResultBuilder1[Chunk] {
      def returning[R: Schema]: ZIO[RedisExecutor, RedisError, Chunk[R]] =
        RedisCommand(SMembers, ArbitraryInput[K](), ChunkOutput(ArbitraryOutput[R]())).run(key)
    }

  /**
   * Move a member from one set to another.
   *
   * @param source
   *   Key of the set to move the member from
   * @param destination
   *   Key of the set to move the member to
   * @param member
   *   Element to move
   * @return
   *   Returns 1 if the element was moved. 0 if it was not found.
   */
  final def sMove[S: Schema, D: Schema, M: Schema](
    source: S,
    destination: D,
    member: M
  ): ZIO[RedisExecutor, RedisError, Boolean] = {
    val command = RedisCommand(SMove, Tuple3(ArbitraryInput[S](), ArbitraryInput[D](), ArbitraryInput[M]()), BoolOutput)
    command.run((source, destination, member))
  }

  /**
   * Remove and return one or multiple random members from a set.
   *
   * @param key
   *   Key of the set to remove items from
   * @param count
   *   Number of elements to remove
   * @return
   *   Returns the elements removed.
   */
  final def sPop[K: Schema](key: K, count: Option[Long] = None): ResultBuilder1[Chunk] =
    new ResultBuilder1[Chunk] {
      def returning[R: Schema]: ZIO[RedisExecutor, RedisError, Chunk[R]] = {
        val command = RedisCommand(
          SPop,
          Tuple2(ArbitraryInput[K](), OptionalInput(LongInput)),
          MultiStringChunkOutput(ArbitraryOutput[R]())
        )
        command.run((key, count))
      }
    }

  /**
   * Get one or multiple random members from a set.
   *
   * @param key
   *   Key of the set to get members from
   * @param count
   *   Number of elements to randomly get
   * @return
   *   Returns the random members.
   */
  final def sRandMember[K: Schema](key: K, count: Option[Long] = None): ResultBuilder1[Chunk] =
    new ResultBuilder1[Chunk] {
      def returning[R: Schema]: ZIO[RedisExecutor, RedisError, Chunk[R]] = {
        val command = RedisCommand(
          SRandMember,
          Tuple2(ArbitraryInput[K](), OptionalInput(LongInput)),
          MultiStringChunkOutput(ArbitraryOutput[R]())
        )
        command.run((key, count))
      }
    }

  /**
   * Remove one of more members from a set.
   *
   * @param key
   *   Key of the set to remove members from
   * @param member
   *   Value of the first element to remove
   * @param members
   *   Subsequent values of elements to remove
   * @return
   *   Returns the number of members that were removed from the set, not including non existing members.
   */
  final def sRem[K: Schema, M: Schema](key: K, member: M, members: M*): ZIO[RedisExecutor, RedisError, Long] = {
    val command = RedisCommand(SRem, Tuple2(ArbitraryInput[K](), NonEmptyList(ArbitraryInput[M]())), LongOutput)
    command.run((key, (member, members.toList)))
  }

  /**
   * Incrementally iterate Set elements.
   *
   * This is a cursor based scan of an entire set. Call initially with cursor set to 0 and on subsequent calls pass the
   * return value as the next cursor.
   *
   * @param key
   *   Key of the set to scan
   * @param cursor
   *   Cursor to use for this iteration of scan
   * @param pattern
   *   Glob-style pattern that filters which elements are returned
   * @param count
   *   Count of elements. Roughly this number will be returned by Redis if possible
   * @return
   *   Returns the next cursor, and items for this iteration or nothing when you reach the end, as a tuple.
   */
  final def sScan[K: Schema](
    key: K,
    cursor: Long,
    pattern: Option[String] = None,
    count: Option[Count] = None
  ): ResultBuilder1[({ type lambda[x] = (Long, Chunk[x]) })#lambda] =
    new ResultBuilder1[({ type lambda[x] = (Long, Chunk[x]) })#lambda] {
      def returning[R: Schema]: ZIO[RedisExecutor, RedisError, (Long, Chunk[R])] = {
        val command = RedisCommand(
          SScan,
          Tuple4(ArbitraryInput[K](), LongInput, OptionalInput(PatternInput), OptionalInput(CountInput)),
          Tuple2Output(MultiStringOutput.map(_.toLong), ChunkOutput(ArbitraryOutput[R]()))
        )
        command.run((key, cursor, pattern.map(Pattern), count))
      }
    }

  /**
   * Add multiple sets.
   *
   * @param key
   *   Key of the first set to add
   * @param keys
   *   Keys of the subsequent sets to add
   * @return
   *   Returns a list with members of the resulting set.
   */
  final def sUnion[K: Schema](key: K, keys: K*): ResultBuilder1[Chunk] =
    new ResultBuilder1[Chunk] {
      def returning[R: Schema]: ZIO[RedisExecutor, RedisError, Chunk[R]] =
        RedisCommand(SUnion, NonEmptyList(ArbitraryInput[K]()), ChunkOutput(ArbitraryOutput[R]()))
          .run((key, keys.toList))
    }

  /**
   * Add multiple sets and add the resulting set in a key.
   *
   * @param destination
   *   Key of destination to store the result
   * @param key
   *   Key of first set to add
   * @param keys
   *   Subsequent keys of sets to add
   * @return
   *   Returns the number of elements in the resulting set.
   */
  final def sUnionStore[D: Schema, K: Schema](
    destination: D,
    key: K,
    keys: K*
  ): ZIO[RedisExecutor, RedisError, Long] = {
    val command = RedisCommand(SUnionStore, Tuple2(ArbitraryInput[D](), NonEmptyList(ArbitraryInput[K]())), LongOutput)
    command.run((destination, (key, keys.toList)))
  }
}

private[redis] object Sets {
  val SAdd        = "SADD"
  val SCard       = "SCARD"
  val SDiff       = "SDIFF"
  val SDiffStore  = "SDIFFSTORE"
  val SInter      = "SINTER"
  val SInterStore = "SINTERSTORE"
  val SIsMember   = "SISMEMBER"
  val SMembers    = "SMEMBERS"
  val SMove       = "SMOVE"
  val SPop        = "SPOP"
  val SRandMember = "SRANDMEMBER"
  val SRem        = "SREM"
  val SScan       = "SSCAN"
  val SUnion      = "SUNION"
  val SUnionStore = "SUNIONSTORE"
}<|MERGE_RESOLUTION|>--- conflicted
+++ resolved
@@ -6,10 +6,6 @@
 import zio.redis.Output._
 import zio.redis.ResultBuilder._
 import zio.schema.Schema
-<<<<<<< HEAD
-import zio.{ Chunk, ZIO }
-=======
->>>>>>> 75951887
 
 trait Sets {
   import Sets._
