--- conflicted
+++ resolved
@@ -38,22 +38,10 @@
   /** Returns the number of fields contained in the hash stored at `key`. */
   final def hLen(key: String): ZIO[RedisExecutor, RedisError, Long] = HLen.run(key)
 
-<<<<<<< HEAD
   /** Returns the values associated with the specified `fields` in the hash stored at `key`. */
-  final def hmGet(a: String, b: String, bs: String*): ZIO[RedisExecutor, RedisError, Chunk[String]] =
-    HmGet.run((a, (b, bs.toList)))
-
-  /** Iterates `fields` of Hash types and their associated values. */
-  final def hScan(
-    cursor: Long,
-    pattern: Option[Regex] = None,
-    count: Option[Long] = None,
-    `type`: Option[String] = None
-  ): ZIO[RedisExecutor, RedisError, (String, Chunk[String])] = HScan.run((cursor, pattern, count, `type`))
-=======
   final def hmGet(a: String, b: String, bs: String*): ZIO[RedisExecutor, RedisError, Chunk[Option[String]]] =
     HmGet.run((a, (b, bs.toList)))
-
+  
   /**
    *  Sets the specified `field -> value` pairs in the hash stored at `key`.
    *  Deprecated: As per Redis 4.0.0, HMSET is considered deprecated. Please use `hSet` instead.
@@ -68,6 +56,13 @@
     pairs: (String, String)*
   ): ZIO[RedisExecutor, RedisError, Unit] =
     HmSet.run((key, (pair, pairs.toList)))
+  /** Iterates `fields` of Hash types and their associated values. */
+  final def hScan(
+    cursor: Long,
+    pattern: Option[Regex] = None,
+    count: Option[Long] = None,
+    `type`: Option[String] = None
+  ): ZIO[RedisExecutor, RedisError, (String, Chunk[String])] = HScan.run((cursor, pattern, count, `type`))
 
   final def hScan(
     a: Long,
@@ -75,7 +70,6 @@
     c: Option[Long] = None,
     d: Option[String] = None
   ): ZIO[RedisExecutor, RedisError, (Long, Chunk[String])] = HScan.run((a, b, c, d))
->>>>>>> dabc8310
 
   /** Sets `field -> value` pairs in the hash stored at `key`. */
   final def hSet(key: String, pair: (String, String), pairs: (String, String)*): ZIO[RedisExecutor, RedisError, Long] =
