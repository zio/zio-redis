package zio.redis.api

import zio.redis.Input._
import zio.redis.Output._
import zio.redis._
import zio.schema.Schema
import zio.{Chunk, ZIO}

trait Hashes {
  import Hashes._

  /**
   * Removes the specified fields from the hash stored at `key`.
   *
   * @param key
   *   of the hash that should be removed
   * @param field
   *   field to remove
   * @param fields
   *   additional fields
   * @return
   *   number of fields removed from the hash.
   */
  final def hDel[K: Schema, F: Schema](key: K, field: F, fields: F*): ZIO[RedisExecutor, RedisError, Long] = {
    val command = RedisCommand(HDel, Tuple2(ArbitraryInput[K](), NonEmptyList(ArbitraryInput[F]())), LongOutput)
    command.run((key, (field, fields.toList)))
  }

  /**
   * Returns if `field` is an existing field in the hash stored at `key`.
   *
   * @param key
   *   of the hash that should be inspected
   * @param field
   *   field to inspect
   * @return
   *   true if the field exists, otherwise false.
   */
  final def hExists[K: Schema, F: Schema](key: K, field: F): ZIO[RedisExecutor, RedisError, Boolean] = {
    val command = RedisCommand(HExists, Tuple2(ArbitraryInput[K](), ArbitraryInput[F]()), BoolOutput)
    command.run((key, field))
  }

  /**
   * Returns the value associated with `field` in the hash stored at `key`.
   *
   * @param key
   *   of the hash whose field should be read
   * @param field
   *   which value should be returned
   * @return
   *   value stored in the field, if any.
   */
  final def hGet[K: Schema, F: Schema, O: Schema](key: K, field: F): ZIO[RedisExecutor, RedisError, Option[O]] = {
    val command =
      RedisCommand(HGet, Tuple2(ArbitraryInput[K](), ArbitraryInput[F]()), OptionalOutput(ArbitraryOutput[O]()))
    command.run((key, field))
  }

  /**
   * Returns all fields and values of the hash stored at `key`.
   *
   * @param key
   *   of the hash that should be read
   * @return
   *   map of `field -> value` pairs under the key.
   */
  final def hGetAll[K: Schema, F: Schema, V: Schema](key: K): ZIO[RedisExecutor, RedisError, Map[F, V]] = {
    val command = RedisCommand(HGetAll, ArbitraryInput[K](), KeyValueOutput(ArbitraryOutput[F](), ArbitraryOutput[V]()))
    command.run(key)
  }

  /**
   * Increments the number stored at `field` in the hash stored at `key` by `increment`. If field does not exist the
   * value is set to `increment`.
   *
   * @param key
   *   of the hash that should be updated
   * @param field
   *   field containing an integer, or a new field
   * @param increment
   *   integer to increment with
   * @return
   *   integer value after incrementing, or error if the field is not an integer.
   */
  final def hIncrBy[K: Schema, F: Schema](key: K, field: F, increment: Long): ZIO[RedisExecutor, RedisError, Long] = {
    val command = RedisCommand(HIncrBy, Tuple3(ArbitraryInput[K](), ArbitraryInput[F](), LongInput), LongOutput)
    command.run((key, field, increment))
  }

  /**
   * Increment the specified `field` of a hash stored at `key`, and representing a floating point number by the
   * specified `increment`.
   *
   * @param key
   *   of the hash that should be updated
   * @param field
   *   field containing a float, or a new field
   * @param increment
   *   float to increment with
   * @return
   *   float value after incrementing, or error if the field is not a float.
   */
  final def hIncrByFloat[K: Schema, F: Schema](
    key: K,
    field: F,
    increment: Double
  ): ZIO[RedisExecutor, RedisError, Double] = {
    val command =
      RedisCommand(HIncrByFloat, Tuple3(ArbitraryInput[K](), ArbitraryInput[F](), DoubleInput), DoubleOutput)
    command.run((key, field, increment))
  }

  /**
   * Returns all field names in the hash stored at `key`.
   *
   * @param key
   *   of the hash whose fields should be returned
   * @return
   *   chunk of field names.
   */
  final def hKeys[K: Schema, F: Schema](key: K): ZIO[RedisExecutor, RedisError, Chunk[F]] = {
    val command = RedisCommand(HKeys, ArbitraryInput[K](), ChunkOutput(ArbitraryOutput[F]()))
    command.run(key)
  }

  /**
   * Returns the number of fields contained in the hash stored at `key`.
   *
   * @param key
   *   of the hash whose fields should be counted
   * @return
   *   number of fields.
   */
  final def hLen[K: Schema](key: K): ZIO[RedisExecutor, RedisError, Long] = {
    val command = RedisCommand(HLen, ArbitraryInput[K](), LongOutput)
    command.run(key)
  }

  /**
   * Returns the values associated with the specified `fields` in the hash stored at `key`.
   *
   * @param key
   *   of the hash whose values should be read
   * @param field
   *   fields to retrieve
   * @param fields
   *   additional fields
   * @return
   *   chunk of values, where value is `None` if the field is not in the hash.
   */
  final def hmGet[K: Schema, F: Schema, V: Schema](
    key: K,
    field: F,
    fields: F*
  ): ZIO[RedisExecutor, RedisError, Chunk[Option[V]]] = {
    val command = RedisCommand(
      HmGet,
      Tuple2(ArbitraryInput[K](), NonEmptyList(ArbitraryInput[F]())),
      ChunkOutput(OptionalOutput(ArbitraryOutput[V]()))
    )
    command.run((key, (field, fields.toList)))
  }

  /**
   * Sets the specified `field -> value` pairs in the hash stored at `key`. Deprecated: As per Redis 4.0.0, HMSET is
   * considered deprecated. Please use `hSet` instead.
   *
   * @param key
   *   of the hash whose value should be set
   * @param pair
   *   mapping of a field to value
   * @param pairs
   *   additional pairs
   * @return
   *   unit if fields are successfully set.
   */
  final def hmSet[K: Schema, F: Schema, V: Schema](
    key: K,
    pair: (F, V),
    pairs: (F, V)*
  ): ZIO[RedisExecutor, RedisError, Unit] = {
    val command = RedisCommand(
      HmSet,
      Tuple2(ArbitraryInput[K](), NonEmptyList(Tuple2(ArbitraryInput[F](), ArbitraryInput[V]()))),
      UnitOutput
    )
    command.run((key, (pair, pairs.toList)))
  }

  /**
   * Iterates `fields` of Hash types and their associated values using a cursor-based iterator
   *
   * @param key
   *   of the hash that should be scanned
   * @param cursor
   *   integer representing iterator
   * @param pattern
   *   regular expression matching keys to scan
   * @param count
   *   approximate number of elements to return (see https://redis.io/commands/scan#the-count-option)
   * @return
   *   pair containing the next cursor and list of elements scanned.
   */
  final def hScan[K: Schema, F: Schema, V: Schema](
    key: K,
    cursor: Long,
    pattern: Option[String] = None,
    count: Option[Count] = None
  ): ZIO[RedisExecutor, RedisError, (Long, Chunk[(F, V)])] = {
    val command = RedisCommand(
      HScan,
      Tuple4(ArbitraryInput[K](), LongInput, OptionalInput(PatternInput), OptionalInput(CountInput)),
      Tuple2Output(ArbitraryOutput[Long](), ChunkTuple2Output(ArbitraryOutput[F](), ArbitraryOutput[V]()))
    )
    command.run((key, cursor, pattern.map(Pattern), count))
  }

  /**
   * Sets `field -> value` pairs in the hash stored at `key`
   *
   * @param key
   *   of the hash whose value should be set
   * @param pair
   *   mapping of a field to value
   * @param pairs
   *   additional pairs
   * @return
   *   number of fields added.
   */
  final def hSet[K: Schema, F: Schema, V: Schema](
    key: K,
    pair: (F, V),
    pairs: (F, V)*
  ): ZIO[RedisExecutor, RedisError, Long] = {
    val command = RedisCommand(
      HSet,
      Tuple2(ArbitraryInput[K](), NonEmptyList(Tuple2(ArbitraryInput[F](), ArbitraryInput[V]()))),
      LongOutput
    )
    command.run((key, (pair, pairs.toList)))
  }

  /**
   * Sets `field` in the hash stored at `key` to `value`, only if `field` does not yet exist
   *
   * @param key
   *   of the hash whose value should be set
   * @param field
   *   for which a value should be set
   * @param value
   *   that should be set
   * @return
   *   true if `field` is a new field and value was set, otherwise false.
   */
  final def hSetNx[K: Schema, F: Schema, V: Schema](
    key: K,
    field: F,
    value: V
  ): ZIO[RedisExecutor, RedisError, Boolean] = {
    val command =
      RedisCommand(HSetNx, Tuple3(ArbitraryInput[K](), ArbitraryInput[F](), ArbitraryInput[V]()), BoolOutput)
    command.run((key, field, value))
  }

  /**
   * Returns the string length of the value associated with `field` in the hash stored at `key`
   *
   * @param key
   *   of the hash that should be read
   * @param field
   *   which value length should be returned
   * @return
   *   string length of the value in field, or zero if either field or key do not exist.
   */
  final def hStrLen[K: Schema, F: Schema](key: K, field: F): ZIO[RedisExecutor, RedisError, Long] = {
    val command = RedisCommand(HStrLen, Tuple2(ArbitraryInput[K](), ArbitraryInput[F]()), LongOutput)
    command.run((key, field))
  }

  /**
   * Returns all values in the hash stored at `key`
   *
   * @param key
   *   of the hash which values should be read
   * @return
   *   list of values in the hash, or an empty list when `key` does not exist.
   */
<<<<<<< HEAD
  final def hVals(key: String): ZIO[RedisExecutor, RedisError, Chunk[String]] = HVals.run(key)
}

private[redis] object Hashes {
  final val HDel: RedisCommand[(String, (String, List[String])), Long] =
    RedisCommand("HDEL", Tuple2(StringInput, NonEmptyList(StringInput)), LongOutput)

  final val HExists: RedisCommand[(String, String), Boolean] =
    RedisCommand("HEXISTS", Tuple2(StringInput, StringInput), BoolOutput)

  final val HGet: RedisCommand[(String, String), Option[String]] =
    RedisCommand("HGET", Tuple2(StringInput, StringInput), OptionalOutput(MultiStringOutput))

  final val HGetAll: RedisCommand[String, Map[String, String]] =
    RedisCommand("HGETALL", StringInput, KeyValueOutput(MultiStringOutput, MultiStringOutput))

  final val HIncrBy: RedisCommand[(String, String, Long), Long] =
    RedisCommand("HINCRBY", Tuple3(StringInput, StringInput, LongInput), LongOutput)

  final val HIncrByFloat: RedisCommand[(String, String, Double), Double] =
    RedisCommand("HINCRBYFLOAT", Tuple3(StringInput, StringInput, DoubleInput), DoubleOutput)

  final val HKeys: RedisCommand[String, Chunk[String]] =
    RedisCommand("HKEYS", StringInput, ChunkOutput(MultiStringOutput))

  final val HLen: RedisCommand[String, Long] = RedisCommand("HLEN", StringInput, LongOutput)

  final val HmGet: RedisCommand[(String, (String, List[String])), Chunk[Option[String]]] =
    RedisCommand("HMGET", Tuple2(StringInput, NonEmptyList(StringInput)), ChunkOptionalMultiStringOutput)

  final val HmSet: RedisCommand[(String, ((String, String), List[(String, String)])), Unit] =
    RedisCommand(
      "HMSET",
      Tuple2(StringInput, NonEmptyList(Tuple2(StringInput, StringInput))),
      UnitOutput
    )
=======
  final def hVals[K: Schema, V: Schema](key: K): ZIO[RedisExecutor, RedisError, Chunk[V]] = {
    val command = RedisCommand(HVals, ArbitraryInput[K](), ChunkOutput(ArbitraryOutput[V]()))
    command.run(key)
  }

  /**
   * Returns a random field from the hash value stored at `key`
   *
   * @param key
   *   of the hash which fields should be read
   * @return
   *   random field in the hash or `None` when `key` does not exist.
   */
  final def hRandField[K: Schema, V: Schema](key: K): ZIO[RedisExecutor, RedisError, Option[V]] = {
    val command = RedisCommand(HRandField, ArbitraryInput[K](), OptionalOutput(ArbitraryOutput[V]()))
    command.run(key)
  }
>>>>>>> 7ed0209d

  /**
   * Returns an array of at most `count` distinct fields randomly. If called with a negative `count`, the command will
   * return exactly `count` fields, allowing repeats. If `withValues` is true it will return fields with his values
   * intercalated.
   *
   * @param key
   *   of the hash which fields should be read
   * @param count
   *   maximum number of different fields to return if positive or the exact number, in absolute value if negative
   * @param withValues
   *   when true includes the respective values of the randomly selected hash fields
   * @return
   *   a list of fields or fields and values if `withValues` is true.
   */
  final def hRandField[K: Schema, V: Schema](
    key: K,
    count: Long,
    withValues: Boolean = false
  ): ZIO[RedisExecutor, RedisError, Chunk[V]] = {
    val command = RedisCommand(
      HRandField,
      Tuple3(ArbitraryInput[K](), LongInput, OptionalInput(StringInput)),
      ChunkOutput(ArbitraryOutput[V]())
    )
    command.run((key, count, if (withValues) Some("WITHVALUES") else None))
  }
}

<<<<<<< HEAD
  final val HSet: RedisCommand[(String, ((String, String), List[(String, String)])), Long] =
    RedisCommand("HSET", Tuple2(StringInput, NonEmptyList(Tuple2(StringInput, StringInput))), LongOutput)

  final val HSetNx: RedisCommand[(String, String, String), Boolean] =
    RedisCommand("HSETNX", Tuple3(StringInput, StringInput, StringInput), BoolOutput)

  final val HStrLen: RedisCommand[(String, String), Long] =
    RedisCommand("HSTRLEN", Tuple2(StringInput, StringInput), LongOutput)

  final val HVals: RedisCommand[String, Chunk[String]] =
    RedisCommand("HVALS", StringInput, ChunkOutput(MultiStringOutput))
=======
private[redis] object Hashes {
  final val HDel         = "HDEL"
  final val HExists      = "HEXISTS"
  final val HGet         = "HGET"
  final val HGetAll      = "HGETALL"
  final val HIncrBy      = "HINCRBY"
  final val HIncrByFloat = "HINCRBYFLOAT"
  final val HKeys        = "HKEYS"
  final val HLen         = "HLEN"
  final val HmGet        = "HMGET"
  final val HmSet        = "HMSET"
  final val HScan        = "HSCAN"
  final val HSet         = "HSET"
  final val HSetNx       = "HSETNX"
  final val HStrLen      = "HSTRLEN"
  final val HVals        = "HVALS"
  final val HRandField   = "HRANDFIELD"
>>>>>>> 7ed0209d
}<|MERGE_RESOLUTION|>--- conflicted
+++ resolved
@@ -4,7 +4,7 @@
 import zio.redis.Output._
 import zio.redis._
 import zio.schema.Schema
-import zio.{Chunk, ZIO}
+import zio.{ Chunk, ZIO }
 
 trait Hashes {
   import Hashes._
@@ -286,44 +286,6 @@
    * @return
    *   list of values in the hash, or an empty list when `key` does not exist.
    */
-<<<<<<< HEAD
-  final def hVals(key: String): ZIO[RedisExecutor, RedisError, Chunk[String]] = HVals.run(key)
-}
-
-private[redis] object Hashes {
-  final val HDel: RedisCommand[(String, (String, List[String])), Long] =
-    RedisCommand("HDEL", Tuple2(StringInput, NonEmptyList(StringInput)), LongOutput)
-
-  final val HExists: RedisCommand[(String, String), Boolean] =
-    RedisCommand("HEXISTS", Tuple2(StringInput, StringInput), BoolOutput)
-
-  final val HGet: RedisCommand[(String, String), Option[String]] =
-    RedisCommand("HGET", Tuple2(StringInput, StringInput), OptionalOutput(MultiStringOutput))
-
-  final val HGetAll: RedisCommand[String, Map[String, String]] =
-    RedisCommand("HGETALL", StringInput, KeyValueOutput(MultiStringOutput, MultiStringOutput))
-
-  final val HIncrBy: RedisCommand[(String, String, Long), Long] =
-    RedisCommand("HINCRBY", Tuple3(StringInput, StringInput, LongInput), LongOutput)
-
-  final val HIncrByFloat: RedisCommand[(String, String, Double), Double] =
-    RedisCommand("HINCRBYFLOAT", Tuple3(StringInput, StringInput, DoubleInput), DoubleOutput)
-
-  final val HKeys: RedisCommand[String, Chunk[String]] =
-    RedisCommand("HKEYS", StringInput, ChunkOutput(MultiStringOutput))
-
-  final val HLen: RedisCommand[String, Long] = RedisCommand("HLEN", StringInput, LongOutput)
-
-  final val HmGet: RedisCommand[(String, (String, List[String])), Chunk[Option[String]]] =
-    RedisCommand("HMGET", Tuple2(StringInput, NonEmptyList(StringInput)), ChunkOptionalMultiStringOutput)
-
-  final val HmSet: RedisCommand[(String, ((String, String), List[(String, String)])), Unit] =
-    RedisCommand(
-      "HMSET",
-      Tuple2(StringInput, NonEmptyList(Tuple2(StringInput, StringInput))),
-      UnitOutput
-    )
-=======
   final def hVals[K: Schema, V: Schema](key: K): ZIO[RedisExecutor, RedisError, Chunk[V]] = {
     val command = RedisCommand(HVals, ArbitraryInput[K](), ChunkOutput(ArbitraryOutput[V]()))
     command.run(key)
@@ -341,7 +303,6 @@
     val command = RedisCommand(HRandField, ArbitraryInput[K](), OptionalOutput(ArbitraryOutput[V]()))
     command.run(key)
   }
->>>>>>> 7ed0209d
 
   /**
    * Returns an array of at most `count` distinct fields randomly. If called with a negative `count`, the command will
@@ -371,19 +332,6 @@
   }
 }
 
-<<<<<<< HEAD
-  final val HSet: RedisCommand[(String, ((String, String), List[(String, String)])), Long] =
-    RedisCommand("HSET", Tuple2(StringInput, NonEmptyList(Tuple2(StringInput, StringInput))), LongOutput)
-
-  final val HSetNx: RedisCommand[(String, String, String), Boolean] =
-    RedisCommand("HSETNX", Tuple3(StringInput, StringInput, StringInput), BoolOutput)
-
-  final val HStrLen: RedisCommand[(String, String), Long] =
-    RedisCommand("HSTRLEN", Tuple2(StringInput, StringInput), LongOutput)
-
-  final val HVals: RedisCommand[String, Chunk[String]] =
-    RedisCommand("HVALS", StringInput, ChunkOutput(MultiStringOutput))
-=======
 private[redis] object Hashes {
   final val HDel         = "HDEL"
   final val HExists      = "HEXISTS"
@@ -401,5 +349,4 @@
   final val HStrLen      = "HSTRLEN"
   final val HVals        = "HVALS"
   final val HRandField   = "HRANDFIELD"
->>>>>>> 7ed0209d
 }