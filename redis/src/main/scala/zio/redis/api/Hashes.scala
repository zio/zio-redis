--- conflicted
+++ resolved
@@ -6,10 +6,7 @@
 import zio.redis.Output._
 import zio.redis.ResultBuilder._
 import zio.schema.Schema
-<<<<<<< HEAD
-import zio.{ Chunk, ZIO }
-=======
->>>>>>> 75951887
+import zio.{Chunk, ZIO}
 
 trait Hashes {
   import Hashes._
