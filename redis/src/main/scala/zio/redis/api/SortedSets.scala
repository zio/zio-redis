package zio.redis.api

import zio.duration._
import zio.redis.Input._
import zio.redis.Output._
import zio.redis._
import zio.schema.Schema
import zio.{ Chunk, ZIO }

trait SortedSets {
  import SortedSets._

  /**
   * Remove and return the member with the highest score from one or more sorted sets, or block until one is available.
   *
   * @param timeout Maximum number of seconds to block. A timeout of zero can be used to block indefinitely
   * @param key Key of the set
   * @param keys Keys of the rest sets
   * @return A three-element Chunk with the first element being the name of the key where a member was popped,
   *         the second element is the popped member itself, and the third element is the score of the popped element.
   *         An empty chunk is returned when no element could be popped and the timeout expired.
   */
  final def bzPopMax[K: Schema, M: Schema](
    timeout: Duration,
    key: K,
    keys: K*
  ): ZIO[RedisExecutor, RedisError, Option[(K, MemberScore[M])]] = {
    val memberScoreOutput =
      Tuple3Output(ArbitraryOutput[K](), ArbitraryOutput[M](), DoubleOutput).map { case (k, m, s) =>
        (k, MemberScore(s, m))
      }
    val command = RedisCommand(
      BzPopMax,
      Tuple2(NonEmptyList(ArbitraryInput[K]()), DurationSecondsInput),
      OptionalOutput(memberScoreOutput)
    )
    command.run(((key, keys.toList), timeout))
  }

  /**
   * Remove and return the member with the lowest score from one or more sorted sets, or block until one is available.
   *
   * @param timeout Maximum number of seconds to block. A timeout of zero can be used to block indefinitely
   * @param key Key of the set
   * @param keys Keys of the rest sets
   * @return A three-element Chunk with the first element being the name of the key where a member was popped,
   *         the second element is the popped member itself, and the third element is the score of the popped element.
   *         An empty chunk is returned when no element could be popped and the timeout expired.
   */
  final def bzPopMin[K: Schema, M: Schema](
    timeout: Duration,
    key: K,
    keys: K*
  ): ZIO[RedisExecutor, RedisError, Option[(K, MemberScore[M])]] = {
    val memberScoreOutput =
      Tuple3Output(ArbitraryOutput[K](), ArbitraryOutput[M](), DoubleOutput).map { case (k, m, s) =>
        (k, MemberScore(s, m))
      }
    val command = RedisCommand(
      BzPopMin,
      Tuple2(NonEmptyList(ArbitraryInput[K]()), DurationSecondsInput),
      OptionalOutput(memberScoreOutput)
    )
    command.run(((key, keys.toList), timeout))
  }

  /**
   * Add one or more members to a sorted set, or update its score if it already exists.
   *
   * @param key Key of set to add to
   * @param update Set existing and never add elements or always set new elements and don't update existing elements
   * @param change Modify the return value from the number of new elements added, to the total number of elements change
   * @param memberScore Score that should be added to specific element for a given sorted set key
   * @param memberScores Rest scores that should be added to specific elements fr a given sorted set key
   * @return The number of elements added to the sorted set, not including elements already existing for which the score
   *         was updated.
   */
  final def zAdd[K: Schema, M: Schema](key: K, update: Option[Update] = None, change: Option[Changed] = None)(
    memberScore: MemberScore[M],
    memberScores: MemberScore[M]*
  ): ZIO[RedisExecutor, RedisError, Long] = {
    val command = RedisCommand(
      ZAdd,
      Tuple4(
        ArbitraryInput[K](),
        OptionalInput(UpdateInput),
        OptionalInput(ChangedInput),
        NonEmptyList(MemberScoreInput[M]())
      ),
      LongOutput
    )
    command.run((key, update, change, (memberScore, memberScores.toList)))
  }

  /**
   * Add one or more members to a sorted set, or update its score if it already exists.
   *
   * @param key Key of set to add to.
   * @param update Set existing and never add elements or always set new elements and don't update existing elements
   * @param change Modify the return value from the number of new elements added, to the total number of elements change
   * @param increment When this option is specified ZADD acts like ZINCRBY. Only one score-element pair can be specified in this mode
   * @param memberScore Score that should be added to specific element for a given sorted set key
   * @param memberScores Rest scores that should be added to specific elements fr a given sorted set key
   * @return The new score of member (a double precision floating point number), or None if the operation was aborted
   *         (when called with either the XX or the NX option).
   */
  final def zAddWithIncr[K: Schema, M: Schema](key: K, update: Option[Update] = None, change: Option[Changed] = None)(
    increment: Increment,
<<<<<<< HEAD
    memberScore: MemberScore,
  ): ZIO[RedisExecutor, RedisError, Option[Double]] =
    ZAddWithIncr.run((key, update, change, increment, memberScore))
=======
    memberScore: MemberScore[M],
    memberScores: MemberScore[M]*
  ): ZIO[RedisExecutor, RedisError, Option[Double]] = {
    val command = RedisCommand(
      ZAdd,
      Tuple5(
        ArbitraryInput[K](),
        OptionalInput(UpdateInput),
        OptionalInput(ChangedInput),
        IncrementInput,
        NonEmptyList(MemberScoreInput[M]())
      ),
      OptionalOutput(DoubleOutput)
    )
    command.run((key, update, change, increment, (memberScore, memberScores.toList)))
  }
>>>>>>> 2644109e

  /**
   * Get the number of members in a sorted set.
   *
   * @param key Key of a sorted set
   * @return The cardinality (number of elements) of the sorted set, or 0 if key does not exist.
   */
  final def zCard[K: Schema](key: K): ZIO[RedisExecutor, RedisError, Long] = {
    val command = RedisCommand(ZCard, ArbitraryInput[K](), LongOutput)
    command.run(key)
  }

  /**
   * Returns the number of elements in the sorted set at key with a score between min and max.
   *
   * @param key Key of a sorted set
   * @param range Min and max score (including elements with score equal to min or max)
   * @return the number of elements in the specified score range.
   */
  final def zCount[K: Schema](key: K, range: Range): ZIO[RedisExecutor, RedisError, Long] = {
    val command = RedisCommand(ZCount, Tuple2(ArbitraryInput[K](), RangeInput), LongOutput)
    command.run((key, range))
  }

  /**
   * Subtract multiple sorted sets and return members.
   *
   * @param inputKeysNum Number of input keys
   * @param key Key of a sorted set
   * @param keys Keys of other sorted sets
   * @return Chunk of differences between the first and successive input sorted sets.
   */
  final def zDiff[K: Schema, M: Schema](
    inputKeysNum: Long,
    key: K,
    keys: K*
  ): ZIO[RedisExecutor, RedisError, Chunk[M]] = {
    val command =
      RedisCommand(
        ZDiff,
        Tuple2(
          LongInput,
          NonEmptyList(ArbitraryInput[K]())
        ),
        ChunkOutput(ArbitraryOutput[M]())
      )
    command.run((inputKeysNum, (key, keys.toList)))
  }

  /**
   * Subtract multiple sorted sets and return members and their associated score.
   *
   * @param inputKeysNum Number of input keys
   * @param key Key of a sorted set
   * @param keys Keys of other sorted sets
   * @return Chunk of differences and scores between the first and successive input sorted sets.
   */
  final def zDiffWithScores[K: Schema, M: Schema](
    inputKeysNum: Long,
    key: K,
    keys: K*
  ): ZIO[RedisExecutor, RedisError, Chunk[MemberScore[M]]] = {
    val command =
      RedisCommand(
        ZDiff,
        Tuple3(
          LongInput,
          NonEmptyList(ArbitraryInput[K]()),
          ArbitraryInput[String]()
        ),
        ChunkTuple2Output(ArbitraryOutput[M](), DoubleOutput)
          .map(_.map { case (m, s) => MemberScore(s, m) })
      )
    command.run((inputKeysNum, (key, keys.toList), WithScores.stringify))
  }

  /**
   * Subtract multiple sorted sets and store the resulting sorted set in a destination key.
   *
   * @param destination Key of the output
   * @param inputKeysNum Number of input keys
   * @param key Key of a sorted set
   * @param keys Keys of other sorted sets
   * @return Chunk of differences between the first and successive input sorted sets.
   */
  final def zDiffStore[DK: Schema, K: Schema](
    destination: DK,
    inputKeysNum: Long,
    key: K,
    keys: K*
  ): ZIO[RedisExecutor, RedisError, Long] = {
    val command =
      RedisCommand(
        ZDiffStore,
        Tuple3(
          ArbitraryInput[DK](),
          LongInput,
          NonEmptyList(ArbitraryInput[K]())
        ),
        LongOutput
      )
    command.run((destination, inputKeysNum, (key, keys.toList)))
  }

  /**
   * Increment the score of a member in a sorted set.
   *
   * @param key Key of a sorted set
   * @param increment Increment value
   * @param member Member of sorted set
   * @return The new score of member (a double precision floating point number).
   */
  final def zIncrBy[K: Schema, M: Schema](
    key: K,
    increment: Long,
    member: M
  ): ZIO[RedisExecutor, RedisError, Double] = {
    val command = RedisCommand(ZIncrBy, Tuple3(ArbitraryInput[K](), LongInput, ArbitraryInput[M]()), DoubleOutput)
    command.run((key, increment, member))
  }

  /**
   * Intersect multiple sorted sets and return members.
   *
   * @param inputKeysNum Number of input keys
   * @param key Key of a sorted set
   * @param keys Keys of the rest sorted sets
   * @param aggregate With the AGGREGATE option, it is possible to specify how the results of the union are aggregated
   * @param weights Represents WEIGHTS option, it is possible to specify a multiplication factor for each input sorted
   *                set. This means that the score of every element in every input sorted set is multiplied by this
   *                factor before being passed to the aggregation function. When WEIGHTS is not given, the
   *                multiplication factors default to 1
   * @return Chunk containing the intersection of members.
   */
  final def zInter[K: Schema, M: Schema](inputKeysNum: Long, key: K, keys: K*)(
    aggregate: Option[Aggregate] = None,
    weights: Option[::[Double]] = None
  ): ZIO[RedisExecutor, RedisError, Chunk[M]] = {
    val command = RedisCommand(
      ZInter,
      Tuple4(
        LongInput,
        NonEmptyList(ArbitraryInput[K]()),
        OptionalInput(AggregateInput),
        OptionalInput(WeightsInput)
      ),
      ChunkOutput(ArbitraryOutput[M]())
    )
    command.run((inputKeysNum, (key, keys.toList), aggregate, weights))
  }

  /**
   * Intersect multiple sorted sets and return members and their associated score.
   *
   * @param inputKeysNum Number of input keys
   * @param key Key of a sorted set
   * @param keys Keys of the rest sorted sets
   * @param aggregate With the AGGREGATE option, it is possible to specify how the results of the union are aggregated
   * @param weights Represents WEIGHTS option, it is possible to specify a multiplication factor for each input sorted
   *                set. This means that the score of every element in every input sorted set is multiplied by this
   *                factor before being passed to the aggregation function. When WEIGHTS is not given, the
   *                multiplication factors default to 1
   * @return Chunk containing the intersection of members with their score.
   */
  final def zInterWithScores[K: Schema, M: Schema](inputKeysNum: Long, key: K, keys: K*)(
    aggregate: Option[Aggregate] = None,
    weights: Option[::[Double]] = None
  ): ZIO[RedisExecutor, RedisError, Chunk[MemberScore[M]]] = {
    val command = RedisCommand(
      ZInter,
      Tuple5(
        LongInput,
        NonEmptyList(ArbitraryInput[K]()),
        OptionalInput(AggregateInput),
        OptionalInput(WeightsInput),
        ArbitraryInput[String]()
      ),
      ChunkTuple2Output(ArbitraryOutput[M](), DoubleOutput)
        .map(_.map { case (m, s) => MemberScore(s, m) })
    )
    command.run((inputKeysNum, (key, keys.toList), aggregate, weights, WithScores.stringify))
  }

  /**
   * Intersect multiple sorted sets and store the resulting sorted set in a new key.
   *
   * @param destination Key of the output
   * @param inputKeysNum Number of input keys
   * @param key Key of a sorted set
   * @param keys Keys of the rest sorted sets
   * @param aggregate With the AGGREGATE option, it is possible to specify how the results of the union are aggregated
   * @param weights Represents WEIGHTS option, it is possible to specify a multiplication factor for each input sorted
   *                set. This means that the score of every element in every input sorted set is multiplied by this
   *                factor before being passed to the aggregation function. When WEIGHTS is not given, the
   *                multiplication factors default to 1
   * @return The number of elements in the resulting sorted set at destination.
   */
  final def zInterStore[DK: Schema, K: Schema](destination: DK, inputKeysNum: Long, key: K, keys: K*)(
    aggregate: Option[Aggregate] = None,
    weights: Option[::[Double]] = None
  ): ZIO[RedisExecutor, RedisError, Long] = {
    val command = RedisCommand(
      ZInterStore,
      Tuple5(
        ArbitraryInput[DK](),
        LongInput,
        NonEmptyList(ArbitraryInput[K]()),
        OptionalInput(AggregateInput),
        OptionalInput(WeightsInput)
      ),
      LongOutput
    )
    command.run((destination, inputKeysNum, (key, keys.toList), aggregate, weights))
  }

  /**
   * Count the number of members in a sorted set between a given lexicographical range.
   *
   * @param key Key of a sorted set
   * @param lexRange LexRange that must be satisfied
   * @return The number of elements in the specified score range.
   */
  final def zLexCount[K: Schema](key: K, lexRange: LexRange): ZIO[RedisExecutor, RedisError, Long] = {
    val command = RedisCommand(
      ZLexCount,
      Tuple3(ArbitraryInput[K](), ArbitraryInput[String](), ArbitraryInput[String]()),
      LongOutput
    )
    command.run((key, lexRange.min.stringify, lexRange.max.stringify))
  }

  /**
   * Remove and return members with the highest scores in a sorted set.
   *
   * @param key Key of a sorted set
   * @param count When left unspecified, the default value for count is 1. Specifying a count value that is higher than
   *              the sorted set's cardinality will not produce an error. When returning multiple elements, the one with
   *              the highest score will be the first, followed by the elements with lower scores
   * @return Chunk of popped elements and scores.
   */
  final def zPopMax[K: Schema, M: Schema](
    key: K,
    count: Option[Long] = None
  ): ZIO[RedisExecutor, RedisError, Chunk[MemberScore[M]]] = {
    val command = RedisCommand(
      ZPopMax,
      Tuple2(ArbitraryInput[K](), OptionalInput(LongInput)),
      ChunkTuple2Output(ArbitraryOutput[M](), DoubleOutput)
        .map(_.map { case (m, s) => MemberScore(s, m) })
    )
    command.run((key, count))
  }

  /**
   * Remove and return members with the lowest scores in a sorted set.
   *
   * @param key Key of a sorted set
   * @param count When left unspecified, the default value for count is 1. Specifying a count value that is higher than
   *              the sorted set's cardinality will not produce an error. When returning multiple elements, the one with
   *              the lowest score will be the first, followed by the elements with greater scores
   * @return Chunk of popped elements and scores.
   */
  final def zPopMin[K: Schema, M: Schema](
    key: K,
    count: Option[Long] = None
  ): ZIO[RedisExecutor, RedisError, Chunk[MemberScore[M]]] = {
    val command = RedisCommand(
      ZPopMin,
      Tuple2(ArbitraryInput[K](), OptionalInput(LongInput)),
      ChunkTuple2Output(ArbitraryOutput[M](), DoubleOutput)
        .map(_.map { case (m, s) => MemberScore(s, m) })
    )
    command.run((key, count))
  }

  /**
   * Return a range of members in a sorted set, by index.
   *
   * @param key Key of a sorted set
   * @param range Inclusive range
   * @return Chunk of elements in the specified range.
   */
  final def zRange[K: Schema, M: Schema](key: K, range: Range): ZIO[RedisExecutor, RedisError, Chunk[M]] = {
    val command = RedisCommand(
      ZRange,
      Tuple2(ArbitraryInput[K](), RangeInput),
      ChunkOutput(ArbitraryOutput[M]())
    )
    command.run((key, range))
  }

  /**
   * Return a range of members in a sorted set, by index.
   *
   * @param key Key of a sorted set
   * @param range Inclusive range
   * @return Chunk of elements with their scores in the specified range.
   */
  final def zRangeWithScores[K: Schema, M: Schema](
    key: K,
    range: Range
  ): ZIO[RedisExecutor, RedisError, Chunk[MemberScore[M]]] = {
    val command = RedisCommand(
      ZRange,
      Tuple3(ArbitraryInput[K](), RangeInput, ArbitraryInput[String]()),
      ChunkTuple2Output(ArbitraryOutput[M](), DoubleOutput)
        .map(_.map { case (m, s) => MemberScore(s, m) })
    )
    command.run((key, range, WithScores.stringify))
  }

  /**
   * Return a range of members in a sorted set, by lexicographical range.
   *
   * @param key Key of a sorted set
   * @param lexRange LexRange that must be satisfied
   * @param limit The optional LIMIT argument can be used to only get a range of the matching elements. A negative count
   *              returns all elements from the offset
   * @return Chunk of elements in the specified score range.
   */
  final def zRangeByLex[K: Schema, M: Schema](
    key: K,
    lexRange: LexRange,
    limit: Option[Limit] = None
  ): ZIO[RedisExecutor, RedisError, Chunk[M]] = {
    val command = RedisCommand(
      ZRangeByLex,
      Tuple4(ArbitraryInput[K](), ArbitraryInput[String](), ArbitraryInput[String](), OptionalInput(LimitInput)),
      ChunkOutput(ArbitraryOutput[M]())
    )
    command.run((key, lexRange.min.stringify, lexRange.max.stringify, limit))
  }

  /**
   * Return a range of members in a sorted set, by score.
   *
   * @param key Key of a sorted set
   * @param scoreRange ScoreRange that must be satisfied
   * @param limit The optional LIMIT argument can be used to only get a range of the matching elements. A negative count
   *              returns all elements from the offset
   * @return Chunk of elements in the specified score range.
   */
  final def zRangeByScore[K: Schema, M: Schema](
    key: K,
    scoreRange: ScoreRange,
    limit: Option[Limit] = None
  ): ZIO[RedisExecutor, RedisError, Chunk[M]] = {
    val command = RedisCommand(
      ZRangeByScore,
      Tuple4(ArbitraryInput[K](), ArbitraryInput[String](), ArbitraryInput[String](), OptionalInput(LimitInput)),
      ChunkOutput(ArbitraryOutput[M]())
    )
    command.run((key, scoreRange.min.stringify, scoreRange.max.stringify, limit))
  }

  /**
   * Return a range of members in a sorted set, by score.
   *
   * @param key Key of a sorted set
   * @param scoreRange ScoreRange that must be satisfied
   * @param limit The optional LIMIT argument can be used to only get a range of the matching elements. A negative count
   *              returns all elements from the offset
   * @return Chunk of elements with their scores in the specified score range.
   */
  final def zRangeByScoreWithScores[K: Schema, M: Schema](
    key: K,
    scoreRange: ScoreRange,
    limit: Option[Limit] = None
  ): ZIO[RedisExecutor, RedisError, Chunk[MemberScore[M]]] = {
    val command = RedisCommand(
      ZRangeByScore,
      Tuple5(
        ArbitraryInput[K](),
        ArbitraryInput[String](),
        ArbitraryInput[String](),
        ArbitraryInput[String](),
        OptionalInput(LimitInput)
      ),
      ChunkTuple2Output(ArbitraryOutput[M](), DoubleOutput)
        .map(_.map { case (m, s) => MemberScore(s, m) })
    )
    command.run((key, scoreRange.min.stringify, scoreRange.max.stringify, WithScores.stringify, limit))
  }

  /**
   * Determine the index of a member in a sorted set.
   *
   * @param key Key of a sorted set
   * @param member Member of sorted set
   * @return The rank of member in the sorted set stored at key, with the scores ordered from low to high.
   */
  final def zRank[K: Schema, M: Schema](key: K, member: M): ZIO[RedisExecutor, RedisError, Option[Long]] = {
    val command = RedisCommand(ZRank, Tuple2(ArbitraryInput[K](), ArbitraryInput[M]()), OptionalOutput(LongOutput))
    command.run((key, member))
  }

  /**
   * Remove one or more members from a sorted set.
   *
   * @param key Key of a sorted set
   * @param firstMember Member to be removed
   * @param restMembers Rest members to be removed
   * @return The number of members removed from the sorted set, not including non existing members.
   */
  final def zRem[K: Schema, M: Schema](
    key: K,
    firstMember: M,
    restMembers: M*
  ): ZIO[RedisExecutor, RedisError, Long] = {
    val command = RedisCommand(ZRem, Tuple2(ArbitraryInput[K](), NonEmptyList(ArbitraryInput[M]())), LongOutput)
    command.run((key, (firstMember, restMembers.toList)))
  }

  /**
   * Remove all members in a sorted set between the given lexicographical range.
   *
   * @param key Key of a sorted set
   * @param lexRange LexRange that must be satisfied
   * @return The number of elements removed.
   */
  final def zRemRangeByLex[K: Schema](key: K, lexRange: LexRange): ZIO[RedisExecutor, RedisError, Long] = {
    val command = RedisCommand(
      ZRemRangeByLex,
      Tuple3(ArbitraryInput[K](), ArbitraryInput[String](), ArbitraryInput[String]()),
      LongOutput
    )
    command.run((key, lexRange.min.stringify, lexRange.max.stringify))
  }

  /**
   * Remove all members in a sorted set within the given indexes.
   *
   * @param key Key of a sorted set
   * @param range Range that must be satisfied
   * @return The number of elements removed.
   */
  final def zRemRangeByRank[K: Schema](key: K, range: Range): ZIO[RedisExecutor, RedisError, Long] = {
    val command = RedisCommand(ZRemRangeByRank, Tuple2(ArbitraryInput[K](), RangeInput), LongOutput)
    command.run((key, range))
  }

  /**
   * Remove all members in a sorted set within the given scores.
   *
   * @param key Key of a sorted set
   * @param scoreRange ScoreRange that must be satisfied
   * @return The number of elements removed.
   */
  final def zRemRangeByScore[K: Schema](key: K, scoreRange: ScoreRange): ZIO[RedisExecutor, RedisError, Long] = {
    val command = RedisCommand(
      ZRemRangeByScore,
      Tuple3(ArbitraryInput[K](), ArbitraryInput[String](), ArbitraryInput[String]()),
      LongOutput
    )
    command.run((key, scoreRange.min.stringify, scoreRange.max.stringify))
  }

  /**
   * Return a range of members in a sorted set, by index, with scores ordered from high to low.
   *
   * @param key Key of a sorted set
   * @param range Range that must be satisfied
   * @return Chunk of elements in the specified range.
   */
  final def zRevRange[K: Schema, M: Schema](key: K, range: Range): ZIO[RedisExecutor, RedisError, Chunk[M]] = {
    val command = RedisCommand(
      ZRevRange,
      Tuple2(ArbitraryInput[K](), RangeInput),
      ChunkOutput(ArbitraryOutput[M]())
    )
    command.run((key, range))
  }

  /**
   * Return a range of members in a sorted set, by index, with scores ordered from high to low.
   *
   * @param key Key of a sorted set
   * @param range Range that must be satisfied
   * @return Chunk of elements with their scores in the specified range.
   */
  final def zRevRangeWithScores[K: Schema, M: Schema](
    key: K,
    range: Range
  ): ZIO[RedisExecutor, RedisError, Chunk[MemberScore[M]]] = {
    val command = RedisCommand(
      ZRevRange,
      Tuple3(ArbitraryInput[K](), RangeInput, ArbitraryInput[String]()),
      ChunkTuple2Output(ArbitraryOutput[M](), DoubleOutput)
        .map(_.map { case (m, s) => MemberScore(s, m) })
    )
    command.run((key, range, WithScores.stringify))
  }

  /**
   * Return a range of members in a sorted set, by lexicographical range, ordered from higher to lower strings.
   *
   * @param key Key of a sorted set
   * @param lexRange LexRange that must be satisfied
   * @param limit The optional LIMIT argument can be used to only get a range of the matching elements. A negative count
   *              returns all elements from the offset
   * @return Chunk of elements in the specified score range.
   */
  final def zRevRangeByLex[K: Schema, M: Schema](
    key: K,
    lexRange: LexRange,
    limit: Option[Limit] = None
  ): ZIO[RedisExecutor, RedisError, Chunk[M]] = {
    val command = RedisCommand(
      ZRevRangeByLex,
      Tuple4(ArbitraryInput[K](), ArbitraryInput[String](), ArbitraryInput[String](), OptionalInput(LimitInput)),
      ChunkOutput(ArbitraryOutput[M]())
    )
    command.run((key, lexRange.max.stringify, lexRange.min.stringify, limit))
  }

  /**
   * Return a range of members in a sorted set, by score, with scores ordered from high to low.
   *
   * @param key Key of a sorted set
   * @param scoreRange ScoreRange that must be satisfied
   * @param limit The optional LIMIT argument can be used to only get a range of the matching elements. A negative count
   *              returns all elements from the offset
   * @return Chunk of elements in the specified range.
   */
  final def zRevRangeByScore[K: Schema, M: Schema](
    key: K,
    scoreRange: ScoreRange,
    limit: Option[Limit] = None
  ): ZIO[RedisExecutor, RedisError, Chunk[M]] = {
    val command = RedisCommand(
      ZRevRangeByScore,
      Tuple4(
        ArbitraryInput[K](),
        ArbitraryInput[String](),
        ArbitraryInput[String](),
        OptionalInput(LimitInput)
      ),
      ChunkOutput(ArbitraryOutput[M]())
    )
    command.run((key, scoreRange.max.stringify, scoreRange.min.stringify, limit))
  }

  /**
   * Return a range of members in a sorted set, by score, with scores ordered from high to low.
   *
   * @param key Key of a sorted set
   * @param scoreRange ScoreRange that must be satisfied
   * @param limit The optional LIMIT argument can be used to only get a range of the matching elements. A negative count
   *              returns all elements from the offset
   * @return Chunk of elements with their scores in the specified range.
   */
  final def zRevRangeByScoreWithScores[K: Schema, M: Schema](
    key: K,
    scoreRange: ScoreRange,
    limit: Option[Limit] = None
  ): ZIO[RedisExecutor, RedisError, Chunk[MemberScore[M]]] = {
    val command = RedisCommand(
      ZRevRangeByScore,
      Tuple5(
        ArbitraryInput[K](),
        ArbitraryInput[String](),
        ArbitraryInput[String](),
        ArbitraryInput[String](),
        OptionalInput(LimitInput)
      ),
      ChunkTuple2Output(ArbitraryOutput[M](), DoubleOutput)
        .map(_.map { case (m, s) => MemberScore(s, m) })
    )
    command.run((key, scoreRange.max.stringify, scoreRange.min.stringify, WithScores.stringify, limit))
  }

  /**
   * Determine the index of a member in a sorted set, with scores ordered from high to low.
   *
   * @param key Key of a sorted set
   * @param member Member of sorted set
   * @return The rank of member.
   */
  final def zRevRank[K: Schema, M: Schema](key: K, member: M): ZIO[RedisExecutor, RedisError, Option[Long]] = {
    val command = RedisCommand(ZRevRank, Tuple2(ArbitraryInput[K](), ArbitraryInput[M]()), OptionalOutput(LongOutput))
    command.run((key, member))
  }

  /**
   * Incrementally iterate sorted sets elements and associated scores.
   *
   * @param key Key of the set to scan
   * @param cursor Cursor to use for this iteration of scan
   * @param pattern Glob-style pattern that filters which elements are returned
   * @param count Count of elements. Roughly this number will be returned by Redis if possible
   * @return Returns the items for this iteration or nothing when you reach the end.
   */
  final def zScan[K: Schema, M: Schema](
    key: K,
    cursor: Long,
    pattern: Option[String] = None,
    count: Option[Count] = None
  ): ZIO[RedisExecutor, RedisError, (Long, Chunk[MemberScore[M]])] = {
    val memberScoresOutput =
      ChunkTuple2Output(ArbitraryOutput[M](), DoubleOutput)
        .map(_.map { case (m, s) => MemberScore(s, m) })
    val command = RedisCommand(
      ZScan,
      Tuple4(ArbitraryInput[K](), LongInput, OptionalInput(PatternInput), OptionalInput(CountInput)),
      Tuple2Output(MultiStringOutput.map(_.toLong), memberScoresOutput)
    )
    command.run((key, cursor, pattern.map(Pattern), count))
  }

  /**
   * Get the score associated with the given member in a sorted set.
   *
   * @param key Key of a sorted set
   * @param member Member of sorted set
   * @return The score of member (a double precision floating point number.
   */
  final def zScore[K: Schema, M: Schema](key: K, member: M): ZIO[RedisExecutor, RedisError, Option[Double]] = {
    val command = RedisCommand(ZScore, Tuple2(ArbitraryInput[K](), ArbitraryInput[M]()), OptionalOutput(DoubleOutput))
    command.run((key, member))
  }

  /**
   * Add multiple sorted sets and return each member.
   *
   * @param inputKeysNum Number of input keys
   * @param key Key of a sorted set
   * @param keys Keys of other sorted sets
   * @param weights Represents WEIGHTS option, it is possible to specify a multiplication factor for each input sorted
   *                set. This means that the score of every element in every input sorted set is multiplied by this
   *                factor before being passed to the aggregation function. When WEIGHTS is not given, the
   *                multiplication factors default to 1
   * @param aggregate With the AGGREGATE option, it is possible to specify how the results of the union are aggregated
   * @return Chunk of all members in each sorted set.
   */
  final def zUnion[K: Schema, M: Schema](inputKeysNum: Long, key: K, keys: K*)(
    weights: Option[::[Double]] = None,
    aggregate: Option[Aggregate] = None
  ): ZIO[RedisExecutor, RedisError, Chunk[M]] = {
    val command =
      RedisCommand(
        ZUnion,
        Tuple4(
          LongInput,
          NonEmptyList(ArbitraryInput[K]()),
          OptionalInput(WeightsInput),
          OptionalInput(AggregateInput)
        ),
        ChunkOutput(ArbitraryOutput[M]())
      )
    command.run((inputKeysNum, (key, keys.toList), weights, aggregate))
  }

<<<<<<< HEAD
  final val BzPopMin: RedisCommand[(Duration, (String, List[String])), Chunk[String]] =
    RedisCommand("BZPOPMIN", Tuple2(DurationSecondsInput, NonEmptyList(StringInput)), ChunkOutput)

  final val ZAdd: RedisCommand[(String, Option[Update], Option[Changed], (MemberScore, List[MemberScore])), Long] =
    RedisCommand(
      "ZADD",
      Tuple4(
        StringInput,
        OptionalInput(UpdateInput),
        OptionalInput(ChangedInput),
        NonEmptyList(MemberScoreInput)
      ),
      LongOutput
    )

  final val ZAddWithIncr
    : RedisCommand[(String, Option[Update], Option[Changed], Increment, MemberScore), Option[
      Double
    ]] =
    RedisCommand(
      "ZADD",
      Tuple5(
        StringInput,
        OptionalInput(UpdateInput),
        OptionalInput(ChangedInput),
        IncrementInput,
        MemberScoreInput
      ),
      OptionalOutput(DoubleOutput)
    )

  final val ZCard: RedisCommand[String, Long] = RedisCommand("ZCARD", StringInput, LongOutput)

  final val ZCount: RedisCommand[(String, Range), Long] =
    RedisCommand("ZCOUNT", Tuple2(StringInput, RangeInput), LongOutput)

  final val ZIncrBy: RedisCommand[(String, Long, String), Double] =
    RedisCommand("ZINCRBY", Tuple3(StringInput, LongInput, StringInput), DoubleOutput)
=======
  /**
   * Add multiple sorted sets and return each member and associated score.
   *
   * @param inputKeysNum Number of input keys
   * @param key Key of a sorted set
   * @param keys Keys of other sorted sets
   * @param weights Represents WEIGHTS option, it is possible to specify a multiplication factor for each input sorted
   *                set. This means that the score of every element in every input sorted set is multiplied by this
   *                factor before being passed to the aggregation function. When WEIGHTS is not given, the
   *                multiplication factors default to 1
   * @param aggregate With the AGGREGATE option, it is possible to specify how the results of the union are aggregated
   * @return Chunk of all members with their scores in each sorted set.
   */
  final def zUnionWithScores[K: Schema, M: Schema](inputKeysNum: Long, key: K, keys: K*)(
    weights: Option[::[Double]] = None,
    aggregate: Option[Aggregate] = None
  ): ZIO[RedisExecutor, RedisError, Chunk[MemberScore[M]]] = {
    val command =
      RedisCommand(
        ZUnion,
        Tuple5(
          LongInput,
          NonEmptyList(ArbitraryInput[K]()),
          OptionalInput(WeightsInput),
          OptionalInput(AggregateInput),
          ArbitraryInput[String]()
        ),
        ChunkTuple2Output(ArbitraryOutput[M](), DoubleOutput)
          .map(_.map { case (m, s) => MemberScore(s, m) })
      )
    command.run((inputKeysNum, (key, keys.toList), weights, aggregate, WithScores.stringify))
  }
>>>>>>> 2644109e

  /**
   * Add multiple sorted sets and store the resulting sorted set in a new key.
   *
   * @param destination Key of the output
   * @param inputKeysNum Number of input keys
   * @param key Key of a sorted set
   * @param keys Keys of other sorted sets
   * @param weights Represents WEIGHTS option, it is possible to specify a multiplication factor for each input sorted
   *                set. This means that the score of every element in every input sorted set is multiplied by this
   *                factor before being passed to the aggregation function. When WEIGHTS is not given, the
   *                multiplication factors default to 1
   * @param aggregate With the AGGREGATE option, it is possible to specify how the results of the union are aggregated
   * @return The number of elements in the resulting sorted set at destination.
   */
  final def zUnionStore[DK: Schema, K: Schema](destination: DK, inputKeysNum: Long, key: K, keys: K*)(
    weights: Option[::[Double]] = None,
    aggregate: Option[Aggregate] = None
  ): ZIO[RedisExecutor, RedisError, Long] = {
    val command = RedisCommand(
      ZUnionStore,
      Tuple5(
        ArbitraryInput[DK](),
        LongInput,
        NonEmptyList(ArbitraryInput[K]()),
        OptionalInput(WeightsInput),
        OptionalInput(AggregateInput)
      ),
      LongOutput
    )
    command.run((destination, inputKeysNum, (key, keys.toList), weights, aggregate))
  }

  /**
   * Returns the scores associated with the specified members in the sorted set stored at key.
   *
   * @param key Key of the set
   * @param keys Keys of the rest sets
   * @return List of scores or None associated with the specified member values (a double precision floating point
   *         number).
   */
  final def zMScore[K: Schema](
    key: K,
    keys: K*
  ): ZIO[RedisExecutor, RedisError, Chunk[Option[Double]]] = {
    val command = RedisCommand(Zmscore, NonEmptyList(ArbitraryInput[K]()), ChunkOutput(OptionalOutput(DoubleOutput)))
    command.run((key, keys.toList))
  }

  /**
   * Return a random element from the sorted set value stored at key.
   *
   * @param key Key of a sorted set
   * @return Return a random element from the sorted set value stored at key.
   */
  final def zRandMember[K: Schema, M: Schema](key: K): ZIO[RedisExecutor, RedisError, Option[M]] = {
    val command = RedisCommand(ZRandMember, ArbitraryInput[K](), OptionalOutput(ArbitraryOutput[M]()))
    command.run(key)
  }

  /**
   * Return random elements from the sorted set value stored at key.
   *
   * @param key Key of a sorted set
   * @param count If the provided count argument is positive, return an array of distinct elements.
   *              The array's length is either count or the sorted set's cardinality (ZCARD), whichever is lower
   * @return Return an array of elements from the sorted set value stored at key.
   */
  final def zRandMember[K: Schema, M: Schema](key: K, count: Long): ZIO[RedisExecutor, RedisError, Option[Chunk[M]]] = {
    val command = RedisCommand(
      ZRandMember,
      Tuple2(ArbitraryInput[K](), LongInput),
      OptionalOutput(ChunkOutput(ArbitraryOutput[M]()))
    )
    command.run((key, count))
  }

  /**
   * Return random elements from the sorted set value stored at key.
   *
   * @param key Key of a sorted set
   * @param count If the provided count argument is positive, return an array of distinct elements.
   *              The array's length is either count or the sorted set's cardinality (ZCARD), whichever is lower
   * @return When the additional count argument is passed, the command returns an array of elements, or an empty array when key does not exist.
   *         If the WITHSCORES modifier is used, the reply is a list elements and their scores from the sorted set.
   */
  final def zRandMemberWithScores[K: Schema, M: Schema](
    key: K,
    count: Long
  ): ZIO[RedisExecutor, RedisError, Option[Chunk[MemberScore[M]]]] = {
    val command = RedisCommand(
      ZRandMember,
      Tuple3(ArbitraryInput[K](), LongInput, ArbitraryInput[String]()),
      OptionalOutput(
        ChunkTuple2Output(ArbitraryOutput[M](), DoubleOutput)
          .map(_.map { case (m, s) => MemberScore(s, m) })
      )
    )
    command.run((key, count, WithScores.stringify))
  }
}

private[redis] object SortedSets {
  final val BzPopMax         = "BZPOPMAX"
  final val BzPopMin         = "BZPOPMIN"
  final val ZAdd             = "ZADD"
  final val ZCard            = "ZCARD"
  final val ZCount           = "ZCOUNT"
  final val ZDiff            = "ZDIFF"
  final val ZDiffStore       = "ZDIFFSTORE"
  final val ZIncrBy          = "ZINCRBY"
  final val ZInter           = "ZINTER"
  final val ZInterStore      = "ZINTERSTORE"
  final val ZLexCount        = "ZLEXCOUNT"
  final val ZPopMax          = "ZPOPMAX"
  final val ZPopMin          = "ZPOPMIN"
  final val ZRange           = "ZRANGE"
  final val ZRangeByLex      = "ZRANGEBYLEX"
  final val ZRangeByScore    = "ZRANGEBYSCORE"
  final val ZRank            = "ZRANK"
  final val ZRem             = "ZREM"
  final val ZRemRangeByLex   = "ZREMRANGEBYLEX"
  final val ZRemRangeByRank  = "ZREMRANGEBYRANK"
  final val ZRemRangeByScore = "ZREMRANGEBYSCORE"
  final val ZRevRange        = "ZREVRANGE"
  final val ZRevRangeByLex   = "ZREVRANGEBYLEX"
  final val ZRevRangeByScore = "ZREVRANGEBYSCORE"
  final val ZRevRank         = "ZREVRANK"
  final val ZScan            = "ZSCAN"
  final val ZScore           = "ZSCORE"
  final val ZUnion           = "ZUNION"
  final val ZUnionStore      = "ZUNIONSTORE"
  final val Zmscore          = "ZMSCORE"
  final val ZRandMember      = "ZRANDMEMBER"
}<|MERGE_RESOLUTION|>--- conflicted
+++ resolved
@@ -106,11 +106,6 @@
    */
   final def zAddWithIncr[K: Schema, M: Schema](key: K, update: Option[Update] = None, change: Option[Changed] = None)(
     increment: Increment,
-<<<<<<< HEAD
-    memberScore: MemberScore,
-  ): ZIO[RedisExecutor, RedisError, Option[Double]] =
-    ZAddWithIncr.run((key, update, change, increment, memberScore))
-=======
     memberScore: MemberScore[M],
     memberScores: MemberScore[M]*
   ): ZIO[RedisExecutor, RedisError, Option[Double]] = {
@@ -127,7 +122,6 @@
     )
     command.run((key, update, change, increment, (memberScore, memberScores.toList)))
   }
->>>>>>> 2644109e
 
   /**
    * Get the number of members in a sorted set.
@@ -780,46 +774,6 @@
     command.run((inputKeysNum, (key, keys.toList), weights, aggregate))
   }
 
-<<<<<<< HEAD
-  final val BzPopMin: RedisCommand[(Duration, (String, List[String])), Chunk[String]] =
-    RedisCommand("BZPOPMIN", Tuple2(DurationSecondsInput, NonEmptyList(StringInput)), ChunkOutput)
-
-  final val ZAdd: RedisCommand[(String, Option[Update], Option[Changed], (MemberScore, List[MemberScore])), Long] =
-    RedisCommand(
-      "ZADD",
-      Tuple4(
-        StringInput,
-        OptionalInput(UpdateInput),
-        OptionalInput(ChangedInput),
-        NonEmptyList(MemberScoreInput)
-      ),
-      LongOutput
-    )
-
-  final val ZAddWithIncr
-    : RedisCommand[(String, Option[Update], Option[Changed], Increment, MemberScore), Option[
-      Double
-    ]] =
-    RedisCommand(
-      "ZADD",
-      Tuple5(
-        StringInput,
-        OptionalInput(UpdateInput),
-        OptionalInput(ChangedInput),
-        IncrementInput,
-        MemberScoreInput
-      ),
-      OptionalOutput(DoubleOutput)
-    )
-
-  final val ZCard: RedisCommand[String, Long] = RedisCommand("ZCARD", StringInput, LongOutput)
-
-  final val ZCount: RedisCommand[(String, Range), Long] =
-    RedisCommand("ZCOUNT", Tuple2(StringInput, RangeInput), LongOutput)
-
-  final val ZIncrBy: RedisCommand[(String, Long, String), Double] =
-    RedisCommand("ZINCRBY", Tuple3(StringInput, LongInput, StringInput), DoubleOutput)
-=======
   /**
    * Add multiple sorted sets and return each member and associated score.
    *
@@ -852,7 +806,6 @@
       )
     command.run((inputKeysNum, (key, keys.toList), weights, aggregate, WithScores.stringify))
   }
->>>>>>> 2644109e
 
   /**
    * Add multiple sorted sets and store the resulting sorted set in a new key.
