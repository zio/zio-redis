package zio.redis.api

import zio.duration._
import zio.redis.Input._
import zio.redis.Output._
import zio.redis._
import zio.schema.Schema
import zio.{Chunk, ZIO}

trait SortedSets {
  import SortedSets._

  /**
   * Remove and return the member with the highest score from one or more sorted sets, or block until one is available.
   *
   * @param timeout
   *   Maximum number of seconds to block. A timeout of zero can be used to block indefinitely
   * @param key
   *   Key of the set
   * @param keys
   *   Keys of the rest sets
   * @return
   *   A three-element Chunk with the first element being the name of the key where a member was popped, the second
   *   element is the popped member itself, and the third element is the score of the popped element. An empty chunk is
   *   returned when no element could be popped and the timeout expired.
   */
  final def bzPopMax[K: Schema, M: Schema](
    timeout: Duration,
    key: K,
    keys: K*
  ): ZIO[RedisExecutor, RedisError, Option[(K, MemberScore[M])]] = {
    val memberScoreOutput =
      Tuple3Output(ArbitraryOutput[K](), ArbitraryOutput[M](), DoubleOutput).map { case (k, m, s) =>
        (k, MemberScore(s, m))
      }
    val command = RedisCommand(
      BzPopMax,
      Tuple2(NonEmptyList(ArbitraryInput[K]()), DurationSecondsInput),
      OptionalOutput(memberScoreOutput)
    )
    command.run(((key, keys.toList), timeout))
  }

  /**
   * Remove and return the member with the lowest score from one or more sorted sets, or block until one is available.
   *
   * @param timeout
   *   Maximum number of seconds to block. A timeout of zero can be used to block indefinitely
   * @param key
   *   Key of the set
   * @param keys
   *   Keys of the rest sets
   * @return
   *   A three-element Chunk with the first element being the name of the key where a member was popped, the second
   *   element is the popped member itself, and the third element is the score of the popped element. An empty chunk is
   *   returned when no element could be popped and the timeout expired.
   */
  final def bzPopMin[K: Schema, M: Schema](
    timeout: Duration,
    key: K,
    keys: K*
  ): ZIO[RedisExecutor, RedisError, Option[(K, MemberScore[M])]] = {
    val memberScoreOutput =
      Tuple3Output(ArbitraryOutput[K](), ArbitraryOutput[M](), DoubleOutput).map { case (k, m, s) =>
        (k, MemberScore(s, m))
      }
    val command = RedisCommand(
      BzPopMin,
      Tuple2(NonEmptyList(ArbitraryInput[K]()), DurationSecondsInput),
      OptionalOutput(memberScoreOutput)
    )
    command.run(((key, keys.toList), timeout))
  }

  /**
   * Add one or more members to a sorted set, or update its score if it already exists.
   *
   * @param key
   *   Key of set to add to
   * @param update
   *   Set existing and never add elements or always set new elements and don't update existing elements
   * @param change
   *   Modify the return value from the number of new elements added, to the total number of elements change
   * @param memberScore
   *   Score that should be added to specific element for a given sorted set key
   * @param memberScores
   *   Rest scores that should be added to specific elements fr a given sorted set key
   * @return
   *   The number of elements added to the sorted set, not including elements already existing for which the score was
   *   updated.
   */
  final def zAdd[K: Schema, M: Schema](key: K, update: Option[Update] = None, change: Option[Changed] = None)(
    memberScore: MemberScore[M],
    memberScores: MemberScore[M]*
  ): ZIO[RedisExecutor, RedisError, Long] = {
    val command = RedisCommand(
      ZAdd,
      Tuple4(
        ArbitraryInput[K](),
        OptionalInput(UpdateInput),
        OptionalInput(ChangedInput),
        NonEmptyList(MemberScoreInput[M]())
      ),
      LongOutput
    )
    command.run((key, update, change, (memberScore, memberScores.toList)))
  }

  /**
   * Add one or more members to a sorted set, or update its score if it already exists.
   *
   * @param key
   *   Key of set to add to.
   * @param update
   *   Set existing and never add elements or always set new elements and don't update existing elements
   * @param change
   *   Modify the return value from the number of new elements added, to the total number of elements change
   * @param increment
   *   When this option is specified ZADD acts like ZINCRBY. Only one score-element pair can be specified in this mode
   * @param memberScore
   *   Score that should be added to specific element for a given sorted set key
   * @param memberScores
   *   Rest scores that should be added to specific elements fr a given sorted set key
   * @return
   *   The new score of member (a double precision floating point number), or None if the operation was aborted (when
   *   called with either the XX or the NX option).
   */
  final def zAddWithIncr[K: Schema, M: Schema](key: K, update: Option[Update] = None, change: Option[Changed] = None)(
    increment: Increment,
    memberScore: MemberScore[M],
    memberScores: MemberScore[M]*
  ): ZIO[RedisExecutor, RedisError, Option[Double]] = {
    val command = RedisCommand(
      ZAdd,
      Tuple5(
        ArbitraryInput[K](),
        OptionalInput(UpdateInput),
        OptionalInput(ChangedInput),
        IncrementInput,
        NonEmptyList(MemberScoreInput[M]())
      ),
      OptionalOutput(DoubleOutput)
    )
    command.run((key, update, change, increment, (memberScore, memberScores.toList)))
  }

  /**
   * Get the number of members in a sorted set.
   *
   * @param key
   *   Key of a sorted set
   * @return
   *   The cardinality (number of elements) of the sorted set, or 0 if key does not exist.
   */
  final def zCard[K: Schema](key: K): ZIO[RedisExecutor, RedisError, Long] = {
    val command = RedisCommand(ZCard, ArbitraryInput[K](), LongOutput)
    command.run(key)
  }

  /**
   * Returns the number of elements in the sorted set at key with a score between min and max.
   *
   * @param key
   *   Key of a sorted set
   * @param range
   *   Min and max score (including elements with score equal to min or max)
   * @return
   *   the number of elements in the specified score range.
   */
  final def zCount[K: Schema](key: K, range: Range): ZIO[RedisExecutor, RedisError, Long] = {
    val command = RedisCommand(ZCount, Tuple2(ArbitraryInput[K](), RangeInput), LongOutput)
    command.run((key, range))
  }

  /**
   * Subtract multiple sorted sets and return members.
   *
   * @param inputKeysNum
   *   Number of input keys
   * @param key
   *   Key of a sorted set
   * @param keys
   *   Keys of other sorted sets
   * @return
   *   Chunk of differences between the first and successive input sorted sets.
   */
  final def zDiff[K: Schema, M: Schema](
    inputKeysNum: Long,
    key: K,
    keys: K*
  ): ZIO[RedisExecutor, RedisError, Chunk[M]] = {
    val command =
      RedisCommand(
        ZDiff,
        Tuple2(
          LongInput,
          NonEmptyList(ArbitraryInput[K]())
        ),
        ChunkOutput(ArbitraryOutput[M]())
      )
    command.run((inputKeysNum, (key, keys.toList)))
  }

  /**
   * Subtract multiple sorted sets and return members and their associated score.
   *
   * @param inputKeysNum
   *   Number of input keys
   * @param key
   *   Key of a sorted set
   * @param keys
   *   Keys of other sorted sets
   * @return
   *   Chunk of differences and scores between the first and successive input sorted sets.
   */
  final def zDiffWithScores[K: Schema, M: Schema](
    inputKeysNum: Long,
    key: K,
    keys: K*
  ): ZIO[RedisExecutor, RedisError, Chunk[MemberScore[M]]] = {
    val command =
      RedisCommand(
        ZDiff,
        Tuple3(
          LongInput,
          NonEmptyList(ArbitraryInput[K]()),
          ArbitraryInput[String]()
        ),
        ChunkTuple2Output(ArbitraryOutput[M](), DoubleOutput)
          .map(_.map { case (m, s) => MemberScore(s, m) })
      )
    command.run((inputKeysNum, (key, keys.toList), WithScores.stringify))
  }

  /**
   * Subtract multiple sorted sets and store the resulting sorted set in a destination key.
   *
   * @param destination
   *   Key of the output
   * @param inputKeysNum
   *   Number of input keys
   * @param key
   *   Key of a sorted set
   * @param keys
   *   Keys of other sorted sets
   * @return
   *   Chunk of differences between the first and successive input sorted sets.
   */
  final def zDiffStore[DK: Schema, K: Schema](
    destination: DK,
    inputKeysNum: Long,
    key: K,
    keys: K*
  ): ZIO[RedisExecutor, RedisError, Long] = {
    val command =
      RedisCommand(
        ZDiffStore,
        Tuple3(
          ArbitraryInput[DK](),
          LongInput,
          NonEmptyList(ArbitraryInput[K]())
        ),
        LongOutput
      )
    command.run((destination, inputKeysNum, (key, keys.toList)))
  }

  /**
   * Increment the score of a member in a sorted set.
   *
   * @param key
   *   Key of a sorted set
   * @param increment
   *   Increment value
   * @param member
   *   Member of sorted set
   * @return
   *   The new score of member (a double precision floating point number).
   */
  final def zIncrBy[K: Schema, M: Schema](
    key: K,
    increment: Long,
    member: M
  ): ZIO[RedisExecutor, RedisError, Double] = {
    val command = RedisCommand(ZIncrBy, Tuple3(ArbitraryInput[K](), LongInput, ArbitraryInput[M]()), DoubleOutput)
    command.run((key, increment, member))
  }

  /**
   * Intersect multiple sorted sets and return members.
   *
   * @param inputKeysNum
   *   Number of input keys
   * @param key
   *   Key of a sorted set
   * @param keys
   *   Keys of the rest sorted sets
   * @param aggregate
   *   With the AGGREGATE option, it is possible to specify how the results of the union are aggregated
   * @param weights
   *   Represents WEIGHTS option, it is possible to specify a multiplication factor for each input sorted set. This
   *   means that the score of every element in every input sorted set is multiplied by this factor before being passed
   *   to the aggregation function. When WEIGHTS is not given, the multiplication factors default to 1
   * @return
   *   Chunk containing the intersection of members.
   */
  final def zInter[K: Schema, M: Schema](inputKeysNum: Long, key: K, keys: K*)(
    aggregate: Option[Aggregate] = None,
    weights: Option[::[Double]] = None
  ): ZIO[RedisExecutor, RedisError, Chunk[M]] = {
    val command = RedisCommand(
      ZInter,
      Tuple4(
        LongInput,
        NonEmptyList(ArbitraryInput[K]()),
        OptionalInput(AggregateInput),
        OptionalInput(WeightsInput)
      ),
      ChunkOutput(ArbitraryOutput[M]())
    )
    command.run((inputKeysNum, (key, keys.toList), aggregate, weights))
  }

  /**
   * Intersect multiple sorted sets and return members and their associated score.
   *
   * @param inputKeysNum
   *   Number of input keys
   * @param key
   *   Key of a sorted set
   * @param keys
   *   Keys of the rest sorted sets
   * @param aggregate
   *   With the AGGREGATE option, it is possible to specify how the results of the union are aggregated
   * @param weights
   *   Represents WEIGHTS option, it is possible to specify a multiplication factor for each input sorted set. This
   *   means that the score of every element in every input sorted set is multiplied by this factor before being passed
   *   to the aggregation function. When WEIGHTS is not given, the multiplication factors default to 1
   * @return
   *   Chunk containing the intersection of members with their score.
   */
  final def zInterWithScores[K: Schema, M: Schema](inputKeysNum: Long, key: K, keys: K*)(
    aggregate: Option[Aggregate] = None,
    weights: Option[::[Double]] = None
  ): ZIO[RedisExecutor, RedisError, Chunk[MemberScore[M]]] = {
    val command = RedisCommand(
      ZInter,
      Tuple5(
        LongInput,
        NonEmptyList(ArbitraryInput[K]()),
        OptionalInput(AggregateInput),
        OptionalInput(WeightsInput),
        ArbitraryInput[String]()
      ),
      ChunkTuple2Output(ArbitraryOutput[M](), DoubleOutput)
        .map(_.map { case (m, s) => MemberScore(s, m) })
    )
    command.run((inputKeysNum, (key, keys.toList), aggregate, weights, WithScores.stringify))
  }

  /**
   * Intersect multiple sorted sets and store the resulting sorted set in a new key.
   *
   * @param destination
   *   Key of the output
   * @param inputKeysNum
   *   Number of input keys
   * @param key
   *   Key of a sorted set
   * @param keys
   *   Keys of the rest sorted sets
   * @param aggregate
   *   With the AGGREGATE option, it is possible to specify how the results of the union are aggregated
   * @param weights
   *   Represents WEIGHTS option, it is possible to specify a multiplication factor for each input sorted set. This
   *   means that the score of every element in every input sorted set is multiplied by this factor before being passed
   *   to the aggregation function. When WEIGHTS is not given, the multiplication factors default to 1
   * @return
   *   The number of elements in the resulting sorted set at destination.
   */
  final def zInterStore[DK: Schema, K: Schema](destination: DK, inputKeysNum: Long, key: K, keys: K*)(
    aggregate: Option[Aggregate] = None,
    weights: Option[::[Double]] = None
  ): ZIO[RedisExecutor, RedisError, Long] = {
    val command = RedisCommand(
      ZInterStore,
      Tuple5(
        ArbitraryInput[DK](),
        LongInput,
        NonEmptyList(ArbitraryInput[K]()),
        OptionalInput(AggregateInput),
        OptionalInput(WeightsInput)
      ),
      LongOutput
    )
    command.run((destination, inputKeysNum, (key, keys.toList), aggregate, weights))
  }

  /**
   * Count the number of members in a sorted set between a given lexicographical range.
   *
   * @param key
   *   Key of a sorted set
   * @param lexRange
   *   LexRange that must be satisfied
   * @return
   *   The number of elements in the specified score range.
   */
  final def zLexCount[K: Schema](key: K, lexRange: LexRange): ZIO[RedisExecutor, RedisError, Long] = {
    val command = RedisCommand(
      ZLexCount,
      Tuple3(ArbitraryInput[K](), ArbitraryInput[String](), ArbitraryInput[String]()),
      LongOutput
    )
    command.run((key, lexRange.min.stringify, lexRange.max.stringify))
  }

  /**
   * Remove and return members with the highest scores in a sorted set.
   *
   * @param key
   *   Key of a sorted set
   * @param count
   *   When left unspecified, the default value for count is 1. Specifying a count value that is higher than the sorted
   *   set's cardinality will not produce an error. When returning multiple elements, the one with the highest score
   *   will be the first, followed by the elements with lower scores
   * @return
   *   Chunk of popped elements and scores.
   */
  final def zPopMax[K: Schema, M: Schema](
    key: K,
    count: Option[Long] = None
  ): ZIO[RedisExecutor, RedisError, Chunk[MemberScore[M]]] = {
    val command = RedisCommand(
      ZPopMax,
      Tuple2(ArbitraryInput[K](), OptionalInput(LongInput)),
      ChunkTuple2Output(ArbitraryOutput[M](), DoubleOutput)
        .map(_.map { case (m, s) => MemberScore(s, m) })
    )
    command.run((key, count))
  }

  /**
   * Remove and return members with the lowest scores in a sorted set.
   *
   * @param key
   *   Key of a sorted set
   * @param count
   *   When left unspecified, the default value for count is 1. Specifying a count value that is higher than the sorted
   *   set's cardinality will not produce an error. When returning multiple elements, the one with the lowest score will
   *   be the first, followed by the elements with greater scores
   * @return
   *   Chunk of popped elements and scores.
   */
  final def zPopMin[K: Schema, M: Schema](
    key: K,
    count: Option[Long] = None
  ): ZIO[RedisExecutor, RedisError, Chunk[MemberScore[M]]] = {
    val command = RedisCommand(
      ZPopMin,
      Tuple2(ArbitraryInput[K](), OptionalInput(LongInput)),
      ChunkTuple2Output(ArbitraryOutput[M](), DoubleOutput)
        .map(_.map { case (m, s) => MemberScore(s, m) })
    )
    command.run((key, count))
  }

  /**
   * Return a range of members in a sorted set, by index.
   *
   * @param key
   *   Key of a sorted set
   * @param range
   *   Inclusive range
   * @return
   *   Chunk of elements in the specified range.
   */
  final def zRange[K: Schema, M: Schema](key: K, range: Range): ZIO[RedisExecutor, RedisError, Chunk[M]] = {
    val command = RedisCommand(
      ZRange,
      Tuple2(ArbitraryInput[K](), RangeInput),
      ChunkOutput(ArbitraryOutput[M]())
    )
    command.run((key, range))
  }

  /**
   * Return a range of members in a sorted set, by index.
   *
   * @param key
   *   Key of a sorted set
   * @param range
   *   Inclusive range
   * @return
   *   Chunk of elements with their scores in the specified range.
   */
  final def zRangeWithScores[K: Schema, M: Schema](
    key: K,
    range: Range
  ): ZIO[RedisExecutor, RedisError, Chunk[MemberScore[M]]] = {
    val command = RedisCommand(
      ZRange,
      Tuple3(ArbitraryInput[K](), RangeInput, ArbitraryInput[String]()),
      ChunkTuple2Output(ArbitraryOutput[M](), DoubleOutput)
        .map(_.map { case (m, s) => MemberScore(s, m) })
    )
    command.run((key, range, WithScores.stringify))
  }

  /**
   * Return a range of members in a sorted set, by lexicographical range.
   *
   * @param key
   *   Key of a sorted set
   * @param lexRange
   *   LexRange that must be satisfied
   * @param limit
   *   The optional LIMIT argument can be used to only get a range of the matching elements. A negative count returns
   *   all elements from the offset
   * @return
   *   Chunk of elements in the specified score range.
   */
  final def zRangeByLex[K: Schema, M: Schema](
    key: K,
    lexRange: LexRange,
    limit: Option[Limit] = None
  ): ZIO[RedisExecutor, RedisError, Chunk[M]] = {
    val command = RedisCommand(
      ZRangeByLex,
      Tuple4(ArbitraryInput[K](), ArbitraryInput[String](), ArbitraryInput[String](), OptionalInput(LimitInput)),
      ChunkOutput(ArbitraryOutput[M]())
    )
    command.run((key, lexRange.min.stringify, lexRange.max.stringify, limit))
  }

  /**
   * Return a range of members in a sorted set, by score.
   *
   * @param key
   *   Key of a sorted set
   * @param scoreRange
   *   ScoreRange that must be satisfied
   * @param limit
   *   The optional LIMIT argument can be used to only get a range of the matching elements. A negative count returns
   *   all elements from the offset
   * @return
   *   Chunk of elements in the specified score range.
   */
  final def zRangeByScore[K: Schema, M: Schema](
    key: K,
    scoreRange: ScoreRange,
    limit: Option[Limit] = None
  ): ZIO[RedisExecutor, RedisError, Chunk[M]] = {
    val command = RedisCommand(
      ZRangeByScore,
      Tuple4(ArbitraryInput[K](), ArbitraryInput[String](), ArbitraryInput[String](), OptionalInput(LimitInput)),
      ChunkOutput(ArbitraryOutput[M]())
    )
    command.run((key, scoreRange.min.stringify, scoreRange.max.stringify, limit))
  }

  /**
   * Return a range of members in a sorted set, by score.
   *
   * @param key
   *   Key of a sorted set
   * @param scoreRange
   *   ScoreRange that must be satisfied
   * @param limit
   *   The optional LIMIT argument can be used to only get a range of the matching elements. A negative count returns
   *   all elements from the offset
   * @return
   *   Chunk of elements with their scores in the specified score range.
   */
  final def zRangeByScoreWithScores[K: Schema, M: Schema](
    key: K,
    scoreRange: ScoreRange,
    limit: Option[Limit] = None
  ): ZIO[RedisExecutor, RedisError, Chunk[MemberScore[M]]] = {
    val command = RedisCommand(
      ZRangeByScore,
      Tuple5(
        ArbitraryInput[K](),
        ArbitraryInput[String](),
        ArbitraryInput[String](),
        ArbitraryInput[String](),
        OptionalInput(LimitInput)
      ),
      ChunkTuple2Output(ArbitraryOutput[M](), DoubleOutput)
        .map(_.map { case (m, s) => MemberScore(s, m) })
    )
    command.run((key, scoreRange.min.stringify, scoreRange.max.stringify, WithScores.stringify, limit))
  }

  /**
   * Determine the index of a member in a sorted set.
   *
   * @param key
   *   Key of a sorted set
   * @param member
   *   Member of sorted set
   * @return
   *   The rank of member in the sorted set stored at key, with the scores ordered from low to high.
   */
  final def zRank[K: Schema, M: Schema](key: K, member: M): ZIO[RedisExecutor, RedisError, Option[Long]] = {
    val command = RedisCommand(ZRank, Tuple2(ArbitraryInput[K](), ArbitraryInput[M]()), OptionalOutput(LongOutput))
    command.run((key, member))
  }

  /**
   * Remove one or more members from a sorted set.
   *
   * @param key
   *   Key of a sorted set
   * @param firstMember
   *   Member to be removed
   * @param restMembers
   *   Rest members to be removed
   * @return
   *   The number of members removed from the sorted set, not including non existing members.
   */
  final def zRem[K: Schema, M: Schema](
    key: K,
    firstMember: M,
    restMembers: M*
  ): ZIO[RedisExecutor, RedisError, Long] = {
    val command = RedisCommand(ZRem, Tuple2(ArbitraryInput[K](), NonEmptyList(ArbitraryInput[M]())), LongOutput)
    command.run((key, (firstMember, restMembers.toList)))
  }

  /**
   * Remove all members in a sorted set between the given lexicographical range.
   *
   * @param key
   *   Key of a sorted set
   * @param lexRange
   *   LexRange that must be satisfied
   * @return
   *   The number of elements removed.
   */
  final def zRemRangeByLex[K: Schema](key: K, lexRange: LexRange): ZIO[RedisExecutor, RedisError, Long] = {
    val command = RedisCommand(
      ZRemRangeByLex,
      Tuple3(ArbitraryInput[K](), ArbitraryInput[String](), ArbitraryInput[String]()),
      LongOutput
    )
    command.run((key, lexRange.min.stringify, lexRange.max.stringify))
  }

  /**
   * Remove all members in a sorted set within the given indexes.
   *
   * @param key
   *   Key of a sorted set
   * @param range
   *   Range that must be satisfied
   * @return
   *   The number of elements removed.
   */
  final def zRemRangeByRank[K: Schema](key: K, range: Range): ZIO[RedisExecutor, RedisError, Long] = {
    val command = RedisCommand(ZRemRangeByRank, Tuple2(ArbitraryInput[K](), RangeInput), LongOutput)
    command.run((key, range))
  }

  /**
   * Remove all members in a sorted set within the given scores.
   *
   * @param key
   *   Key of a sorted set
   * @param scoreRange
   *   ScoreRange that must be satisfied
   * @return
   *   The number of elements removed.
   */
  final def zRemRangeByScore[K: Schema](key: K, scoreRange: ScoreRange): ZIO[RedisExecutor, RedisError, Long] = {
    val command = RedisCommand(
      ZRemRangeByScore,
      Tuple3(ArbitraryInput[K](), ArbitraryInput[String](), ArbitraryInput[String]()),
      LongOutput
    )
    command.run((key, scoreRange.min.stringify, scoreRange.max.stringify))
  }

  /**
   * Return a range of members in a sorted set, by index, with scores ordered from high to low.
   *
   * @param key
   *   Key of a sorted set
   * @param range
   *   Range that must be satisfied
   * @return
   *   Chunk of elements in the specified range.
   */
  final def zRevRange[K: Schema, M: Schema](key: K, range: Range): ZIO[RedisExecutor, RedisError, Chunk[M]] = {
    val command = RedisCommand(
      ZRevRange,
      Tuple2(ArbitraryInput[K](), RangeInput),
      ChunkOutput(ArbitraryOutput[M]())
    )
    command.run((key, range))
  }

  /**
   * Return a range of members in a sorted set, by index, with scores ordered from high to low.
   *
   * @param key
   *   Key of a sorted set
   * @param range
   *   Range that must be satisfied
   * @return
   *   Chunk of elements with their scores in the specified range.
   */
  final def zRevRangeWithScores[K: Schema, M: Schema](
    key: K,
    range: Range
  ): ZIO[RedisExecutor, RedisError, Chunk[MemberScore[M]]] = {
    val command = RedisCommand(
      ZRevRange,
      Tuple3(ArbitraryInput[K](), RangeInput, ArbitraryInput[String]()),
      ChunkTuple2Output(ArbitraryOutput[M](), DoubleOutput)
        .map(_.map { case (m, s) => MemberScore(s, m) })
    )
    command.run((key, range, WithScores.stringify))
  }

  /**
   * Return a range of members in a sorted set, by lexicographical range, ordered from higher to lower strings.
   *
   * @param key
   *   Key of a sorted set
   * @param lexRange
   *   LexRange that must be satisfied
   * @param limit
   *   The optional LIMIT argument can be used to only get a range of the matching elements. A negative count returns
   *   all elements from the offset
   * @return
   *   Chunk of elements in the specified score range.
   */
  final def zRevRangeByLex[K: Schema, M: Schema](
    key: K,
    lexRange: LexRange,
    limit: Option[Limit] = None
  ): ZIO[RedisExecutor, RedisError, Chunk[M]] = {
    val command = RedisCommand(
      ZRevRangeByLex,
      Tuple4(ArbitraryInput[K](), ArbitraryInput[String](), ArbitraryInput[String](), OptionalInput(LimitInput)),
      ChunkOutput(ArbitraryOutput[M]())
    )
    command.run((key, lexRange.max.stringify, lexRange.min.stringify, limit))
  }

  /**
   * Return a range of members in a sorted set, by score, with scores ordered from high to low.
   *
   * @param key
   *   Key of a sorted set
   * @param scoreRange
   *   ScoreRange that must be satisfied
   * @param limit
   *   The optional LIMIT argument can be used to only get a range of the matching elements. A negative count returns
   *   all elements from the offset
   * @return
   *   Chunk of elements in the specified range.
   */
  final def zRevRangeByScore[K: Schema, M: Schema](
    key: K,
    scoreRange: ScoreRange,
    limit: Option[Limit] = None
  ): ZIO[RedisExecutor, RedisError, Chunk[M]] = {
    val command = RedisCommand(
      ZRevRangeByScore,
      Tuple4(
        ArbitraryInput[K](),
        ArbitraryInput[String](),
        ArbitraryInput[String](),
        OptionalInput(LimitInput)
      ),
      ChunkOutput(ArbitraryOutput[M]())
    )
    command.run((key, scoreRange.max.stringify, scoreRange.min.stringify, limit))
  }

  /**
   * Return a range of members in a sorted set, by score, with scores ordered from high to low.
   *
   * @param key
   *   Key of a sorted set
   * @param scoreRange
   *   ScoreRange that must be satisfied
   * @param limit
   *   The optional LIMIT argument can be used to only get a range of the matching elements. A negative count returns
   *   all elements from the offset
   * @return
   *   Chunk of elements with their scores in the specified range.
   */
  final def zRevRangeByScoreWithScores[K: Schema, M: Schema](
    key: K,
    scoreRange: ScoreRange,
    limit: Option[Limit] = None
  ): ZIO[RedisExecutor, RedisError, Chunk[MemberScore[M]]] = {
    val command = RedisCommand(
      ZRevRangeByScore,
      Tuple5(
        ArbitraryInput[K](),
        ArbitraryInput[String](),
        ArbitraryInput[String](),
        ArbitraryInput[String](),
        OptionalInput(LimitInput)
      ),
      ChunkTuple2Output(ArbitraryOutput[M](), DoubleOutput)
        .map(_.map { case (m, s) => MemberScore(s, m) })
    )
    command.run((key, scoreRange.max.stringify, scoreRange.min.stringify, WithScores.stringify, limit))
  }

  /**
   * Determine the index of a member in a sorted set, with scores ordered from high to low.
   *
   * @param key
   *   Key of a sorted set
   * @param member
   *   Member of sorted set
   * @return
   *   The rank of member.
   */
  final def zRevRank[K: Schema, M: Schema](key: K, member: M): ZIO[RedisExecutor, RedisError, Option[Long]] = {
    val command = RedisCommand(ZRevRank, Tuple2(ArbitraryInput[K](), ArbitraryInput[M]()), OptionalOutput(LongOutput))
    command.run((key, member))
  }

  /**
   * Incrementally iterate sorted sets elements and associated scores.
   *
   * @param key
   *   Key of the set to scan
   * @param cursor
   *   Cursor to use for this iteration of scan
   * @param pattern
   *   Glob-style pattern that filters which elements are returned
   * @param count
   *   Count of elements. Roughly this number will be returned by Redis if possible
   * @return
   *   Returns the items for this iteration or nothing when you reach the end.
   */
  final def zScan[K: Schema, M: Schema](
    key: K,
    cursor: Long,
    pattern: Option[String] = None,
    count: Option[Count] = None
  ): ZIO[RedisExecutor, RedisError, (Long, Chunk[MemberScore[M]])] = {
    val memberScoresOutput =
      ChunkTuple2Output(ArbitraryOutput[M](), DoubleOutput)
        .map(_.map { case (m, s) => MemberScore(s, m) })
    val command = RedisCommand(
      ZScan,
      Tuple4(ArbitraryInput[K](), LongInput, OptionalInput(PatternInput), OptionalInput(CountInput)),
      Tuple2Output(MultiStringOutput.map(_.toLong), memberScoresOutput)
    )
    command.run((key, cursor, pattern.map(Pattern), count))
  }

  /**
   * Get the score associated with the given member in a sorted set.
   *
   * @param key
   *   Key of a sorted set
   * @param member
   *   Member of sorted set
   * @return
   *   The score of member (a double precision floating point number.
   */
  final def zScore[K: Schema, M: Schema](key: K, member: M): ZIO[RedisExecutor, RedisError, Option[Double]] = {
    val command = RedisCommand(ZScore, Tuple2(ArbitraryInput[K](), ArbitraryInput[M]()), OptionalOutput(DoubleOutput))
    command.run((key, member))
  }

  /**
   * Add multiple sorted sets and return each member.
   *
   * @param inputKeysNum
   *   Number of input keys
   * @param key
   *   Key of a sorted set
   * @param keys
   *   Keys of other sorted sets
   * @param weights
   *   Represents WEIGHTS option, it is possible to specify a multiplication factor for each input sorted set. This
   *   means that the score of every element in every input sorted set is multiplied by this factor before being passed
   *   to the aggregation function. When WEIGHTS is not given, the multiplication factors default to 1
   * @param aggregate
   *   With the AGGREGATE option, it is possible to specify how the results of the union are aggregated
   * @return
   *   Chunk of all members in each sorted set.
   */
  final def zUnion[K: Schema, M: Schema](inputKeysNum: Long, key: K, keys: K*)(
    weights: Option[::[Double]] = None,
    aggregate: Option[Aggregate] = None
<<<<<<< HEAD
  ): ZIO[RedisExecutor, RedisError, Long] =
    ZUnionStore.run((destination, inputKeysNum, (key, keys.toList), weights, aggregate))
}

private[redis] object SortedSets {
  final val BzPopMax: RedisCommand[(Duration, (String, List[String])), Chunk[String]] =
    RedisCommand("BZPOPMAX", Tuple2(DurationSecondsInput, NonEmptyList(StringInput)), ChunkOutput(MultiStringOutput))

  final val BzPopMin: RedisCommand[(Duration, (String, List[String])), Chunk[String]] =
    RedisCommand("BZPOPMIN", Tuple2(DurationSecondsInput, NonEmptyList(StringInput)), ChunkOutput(MultiStringOutput))

  final val ZAdd: RedisCommand[(String, Option[Update], Option[Changed], (MemberScore, List[MemberScore])), Long] =
    RedisCommand(
      "ZADD",
      Tuple4(
        StringInput,
        OptionalInput(UpdateInput),
        OptionalInput(ChangedInput),
        NonEmptyList(MemberScoreInput)
      ),
      LongOutput
    )

  final val ZAddWithIncr
    : RedisCommand[(String, Option[Update], Option[Changed], Increment, (MemberScore, List[MemberScore])), Option[
      Double
    ]] =
    RedisCommand(
      "ZADD",
      Tuple5(
        StringInput,
        OptionalInput(UpdateInput),
        OptionalInput(ChangedInput),
        IncrementInput,
        NonEmptyList(MemberScoreInput)
      ),
      OptionalOutput(DoubleOutput)
    )

  final val ZCard: RedisCommand[String, Long] = RedisCommand("ZCARD", StringInput, LongOutput)

  final val ZCount: RedisCommand[(String, Range), Long] =
    RedisCommand("ZCOUNT", Tuple2(StringInput, RangeInput), LongOutput)

  final val ZIncrBy: RedisCommand[(String, Long, String), Double] =
    RedisCommand("ZINCRBY", Tuple3(StringInput, LongInput, StringInput), DoubleOutput)
=======
  ): ZIO[RedisExecutor, RedisError, Chunk[M]] = {
    val command =
      RedisCommand(
        ZUnion,
        Tuple4(
          LongInput,
          NonEmptyList(ArbitraryInput[K]()),
          OptionalInput(WeightsInput),
          OptionalInput(AggregateInput)
        ),
        ChunkOutput(ArbitraryOutput[M]())
      )
    command.run((inputKeysNum, (key, keys.toList), weights, aggregate))
  }

  /**
   * Add multiple sorted sets and return each member and associated score.
   *
   * @param inputKeysNum
   *   Number of input keys
   * @param key
   *   Key of a sorted set
   * @param keys
   *   Keys of other sorted sets
   * @param weights
   *   Represents WEIGHTS option, it is possible to specify a multiplication factor for each input sorted set. This
   *   means that the score of every element in every input sorted set is multiplied by this factor before being passed
   *   to the aggregation function. When WEIGHTS is not given, the multiplication factors default to 1
   * @param aggregate
   *   With the AGGREGATE option, it is possible to specify how the results of the union are aggregated
   * @return
   *   Chunk of all members with their scores in each sorted set.
   */
  final def zUnionWithScores[K: Schema, M: Schema](inputKeysNum: Long, key: K, keys: K*)(
    weights: Option[::[Double]] = None,
    aggregate: Option[Aggregate] = None
  ): ZIO[RedisExecutor, RedisError, Chunk[MemberScore[M]]] = {
    val command =
      RedisCommand(
        ZUnion,
        Tuple5(
          LongInput,
          NonEmptyList(ArbitraryInput[K]()),
          OptionalInput(WeightsInput),
          OptionalInput(AggregateInput),
          ArbitraryInput[String]()
        ),
        ChunkTuple2Output(ArbitraryOutput[M](), DoubleOutput)
          .map(_.map { case (m, s) => MemberScore(s, m) })
      )
    command.run((inputKeysNum, (key, keys.toList), weights, aggregate, WithScores.stringify))
  }
>>>>>>> 7ed0209d

  /**
   * Add multiple sorted sets and store the resulting sorted set in a new key.
   *
   * @param destination
   *   Key of the output
   * @param inputKeysNum
   *   Number of input keys
   * @param key
   *   Key of a sorted set
   * @param keys
   *   Keys of other sorted sets
   * @param weights
   *   Represents WEIGHTS option, it is possible to specify a multiplication factor for each input sorted set. This
   *   means that the score of every element in every input sorted set is multiplied by this factor before being passed
   *   to the aggregation function. When WEIGHTS is not given, the multiplication factors default to 1
   * @param aggregate
   *   With the AGGREGATE option, it is possible to specify how the results of the union are aggregated
   * @return
   *   The number of elements in the resulting sorted set at destination.
   */
  final def zUnionStore[DK: Schema, K: Schema](destination: DK, inputKeysNum: Long, key: K, keys: K*)(
    weights: Option[::[Double]] = None,
    aggregate: Option[Aggregate] = None
  ): ZIO[RedisExecutor, RedisError, Long] = {
    val command = RedisCommand(
      ZUnionStore,
      Tuple5(
        ArbitraryInput[DK](),
        LongInput,
        NonEmptyList(ArbitraryInput[K]()),
        OptionalInput(WeightsInput),
        OptionalInput(AggregateInput)
      ),
      LongOutput
    )
    command.run((destination, inputKeysNum, (key, keys.toList), weights, aggregate))
  }

<<<<<<< HEAD
  final val ZLexCount: RedisCommand[(String, LexRange), Long] =
    RedisCommand("ZLEXCOUNT", Tuple2(StringInput, LexRangeInput), LongOutput)

  final val ZPopMax: RedisCommand[(String, Option[Long]), Chunk[String]] =
    RedisCommand("ZPOPMAX", Tuple2(StringInput, OptionalInput(LongInput)), ChunkOutput(MultiStringOutput))

  final val ZPopMin: RedisCommand[(String, Option[Long]), Chunk[String]] =
    RedisCommand("ZPOPMIN", Tuple2(StringInput, OptionalInput(LongInput)), ChunkOutput(MultiStringOutput))

  final val ZRange: RedisCommand[(String, Range, Option[WithScores]), Chunk[String]] =
    RedisCommand(
      "ZRANGE",
      Tuple3(StringInput, RangeInput, OptionalInput(WithScoresInput)),
      ChunkOutput(MultiStringOutput)
    )

  final val ZRangeByLex: RedisCommand[(String, LexRange, Option[Limit]), Chunk[String]] =
    RedisCommand(
      "ZRANGEBYLEX",
      Tuple3(StringInput, LexRangeInput, OptionalInput(LimitInput)),
      ChunkOutput(MultiStringOutput)
    )

  final val ZRangeByScore: RedisCommand[(String, ScoreRange, Option[WithScores], Option[Limit]), Chunk[String]] =
    RedisCommand(
      "ZRANGEBYSCORE",
      Tuple4(StringInput, ScoreRangeInput, OptionalInput(WithScoresInput), OptionalInput(LimitInput)),
      ChunkOutput(MultiStringOutput)
    )

  final val ZRank: RedisCommand[(String, String), Option[Long]] =
    RedisCommand("ZRANK", Tuple2(StringInput, StringInput), OptionalOutput(LongOutput))

  final val ZRem: RedisCommand[(String, (String, List[String])), Long] =
    RedisCommand("ZREM", Tuple2(StringInput, NonEmptyList(StringInput)), LongOutput)

  final val ZRemRangeByLex: RedisCommand[(String, LexRange), Long] =
    RedisCommand("ZREMRANGEBYLEX", Tuple2(StringInput, LexRangeInput), LongOutput)

  final val ZRemRangeByRank: RedisCommand[(String, Range), Long] =
    RedisCommand("ZREMRANGEBYRANK", Tuple2(StringInput, RangeInput), LongOutput)

  final val ZRemRangeByScore: RedisCommand[(String, ScoreRange), Long] =
    RedisCommand("ZREMRANGEBYSCORE", Tuple2(StringInput, ScoreRangeInput), LongOutput)

  final val ZRevRange: RedisCommand[(String, Range, Option[WithScores]), Chunk[String]] =
    RedisCommand(
      "ZREVRANGE",
      Tuple3(StringInput, RangeInput, OptionalInput(WithScoresInput)),
      ChunkOutput(MultiStringOutput)
    )

  final val ZRevRangeByLex: RedisCommand[(String, LexRange, Option[Limit]), Chunk[String]] =
    RedisCommand(
      "ZREVRANGEBYLEX",
      Tuple3(StringInput, LexRangeInput, OptionalInput(LimitInput)),
      ChunkOutput(MultiStringOutput)
    )

  final val ZRevRangeByScore: RedisCommand[(String, ScoreRange, Option[WithScores], Option[Limit]), Chunk[String]] =
    RedisCommand(
      "ZREVRANGEBYSCORE",
      Tuple4(StringInput, ScoreRangeInput, OptionalInput(WithScoresInput), OptionalInput(LimitInput)),
      ChunkOutput(MultiStringOutput)
=======
  /**
   * Returns the scores associated with the specified members in the sorted set stored at key.
   *
   * @param key
   *   Key of the set
   * @param keys
   *   Keys of the rest sets
   * @return
   *   List of scores or None associated with the specified member values (a double precision floating point number).
   */
  final def zMScore[K: Schema](
    key: K,
    keys: K*
  ): ZIO[RedisExecutor, RedisError, Chunk[Option[Double]]] = {
    val command = RedisCommand(Zmscore, NonEmptyList(ArbitraryInput[K]()), ChunkOutput(OptionalOutput(DoubleOutput)))
    command.run((key, keys.toList))
  }

  /**
   * Return a random element from the sorted set value stored at key.
   *
   * @param key
   *   Key of a sorted set
   * @return
   *   Return a random element from the sorted set value stored at key.
   */
  final def zRandMember[K: Schema, M: Schema](key: K): ZIO[RedisExecutor, RedisError, Option[M]] = {
    val command = RedisCommand(ZRandMember, ArbitraryInput[K](), OptionalOutput(ArbitraryOutput[M]()))
    command.run(key)
  }

  /**
   * Return random elements from the sorted set value stored at key.
   *
   * @param key
   *   Key of a sorted set
   * @param count
   *   If the provided count argument is positive, return an array of distinct elements. The array's length is either
   *   count or the sorted set's cardinality (ZCARD), whichever is lower
   * @return
   *   Return an array of elements from the sorted set value stored at key.
   */
  final def zRandMember[K: Schema, M: Schema](key: K, count: Long): ZIO[RedisExecutor, RedisError, Chunk[M]] = {
    val command = RedisCommand(
      ZRandMember,
      Tuple2(ArbitraryInput[K](), LongInput),
      ZRandMemberOutput(ArbitraryOutput[M]())
>>>>>>> 7ed0209d
    )
    command.run((key, count))
  }

  /**
   * Return random elements from the sorted set value stored at key.
   *
   * @param key
   *   Key of a sorted set
   * @param count
   *   If the provided count argument is positive, return an array of distinct elements. The array's length is either
   *   count or the sorted set's cardinality (ZCARD), whichever is lower
   * @return
   *   When the additional count argument is passed, the command returns an array of elements, or an empty array when
   *   key does not exist. If the WITHSCORES modifier is used, the reply is a list elements and their scores from the
   *   sorted set.
   */
  final def zRandMemberWithScores[K: Schema, M: Schema](
    key: K,
    count: Long
  ): ZIO[RedisExecutor, RedisError, Chunk[MemberScore[M]]] = {
    val command = RedisCommand(
      ZRandMember,
      Tuple3(ArbitraryInput[K](), LongInput, ArbitraryInput[String]()),
      ZRandMemberTuple2Output(ArbitraryOutput[M](), DoubleOutput)
        .map(_.map { case (m, s) => MemberScore(s, m) })
    )
    command.run((key, count, WithScores.stringify))
  }
}

private[redis] object SortedSets {
  final val BzPopMax         = "BZPOPMAX"
  final val BzPopMin         = "BZPOPMIN"
  final val ZAdd             = "ZADD"
  final val ZCard            = "ZCARD"
  final val ZCount           = "ZCOUNT"
  final val ZDiff            = "ZDIFF"
  final val ZDiffStore       = "ZDIFFSTORE"
  final val ZIncrBy          = "ZINCRBY"
  final val ZInter           = "ZINTER"
  final val ZInterStore      = "ZINTERSTORE"
  final val ZLexCount        = "ZLEXCOUNT"
  final val ZPopMax          = "ZPOPMAX"
  final val ZPopMin          = "ZPOPMIN"
  final val ZRange           = "ZRANGE"
  final val ZRangeByLex      = "ZRANGEBYLEX"
  final val ZRangeByScore    = "ZRANGEBYSCORE"
  final val ZRank            = "ZRANK"
  final val ZRem             = "ZREM"
  final val ZRemRangeByLex   = "ZREMRANGEBYLEX"
  final val ZRemRangeByRank  = "ZREMRANGEBYRANK"
  final val ZRemRangeByScore = "ZREMRANGEBYSCORE"
  final val ZRevRange        = "ZREVRANGE"
  final val ZRevRangeByLex   = "ZREVRANGEBYLEX"
  final val ZRevRangeByScore = "ZREVRANGEBYSCORE"
  final val ZRevRank         = "ZREVRANK"
  final val ZScan            = "ZSCAN"
  final val ZScore           = "ZSCORE"
  final val ZUnion           = "ZUNION"
  final val ZUnionStore      = "ZUNIONSTORE"
  final val Zmscore          = "ZMSCORE"
  final val ZRandMember      = "ZRANDMEMBER"
}<|MERGE_RESOLUTION|>--- conflicted
+++ resolved
@@ -5,7 +5,7 @@
 import zio.redis.Output._
 import zio.redis._
 import zio.schema.Schema
-import zio.{Chunk, ZIO}
+import zio.{ Chunk, ZIO }
 
 trait SortedSets {
   import SortedSets._
@@ -895,54 +895,6 @@
   final def zUnion[K: Schema, M: Schema](inputKeysNum: Long, key: K, keys: K*)(
     weights: Option[::[Double]] = None,
     aggregate: Option[Aggregate] = None
-<<<<<<< HEAD
-  ): ZIO[RedisExecutor, RedisError, Long] =
-    ZUnionStore.run((destination, inputKeysNum, (key, keys.toList), weights, aggregate))
-}
-
-private[redis] object SortedSets {
-  final val BzPopMax: RedisCommand[(Duration, (String, List[String])), Chunk[String]] =
-    RedisCommand("BZPOPMAX", Tuple2(DurationSecondsInput, NonEmptyList(StringInput)), ChunkOutput(MultiStringOutput))
-
-  final val BzPopMin: RedisCommand[(Duration, (String, List[String])), Chunk[String]] =
-    RedisCommand("BZPOPMIN", Tuple2(DurationSecondsInput, NonEmptyList(StringInput)), ChunkOutput(MultiStringOutput))
-
-  final val ZAdd: RedisCommand[(String, Option[Update], Option[Changed], (MemberScore, List[MemberScore])), Long] =
-    RedisCommand(
-      "ZADD",
-      Tuple4(
-        StringInput,
-        OptionalInput(UpdateInput),
-        OptionalInput(ChangedInput),
-        NonEmptyList(MemberScoreInput)
-      ),
-      LongOutput
-    )
-
-  final val ZAddWithIncr
-    : RedisCommand[(String, Option[Update], Option[Changed], Increment, (MemberScore, List[MemberScore])), Option[
-      Double
-    ]] =
-    RedisCommand(
-      "ZADD",
-      Tuple5(
-        StringInput,
-        OptionalInput(UpdateInput),
-        OptionalInput(ChangedInput),
-        IncrementInput,
-        NonEmptyList(MemberScoreInput)
-      ),
-      OptionalOutput(DoubleOutput)
-    )
-
-  final val ZCard: RedisCommand[String, Long] = RedisCommand("ZCARD", StringInput, LongOutput)
-
-  final val ZCount: RedisCommand[(String, Range), Long] =
-    RedisCommand("ZCOUNT", Tuple2(StringInput, RangeInput), LongOutput)
-
-  final val ZIncrBy: RedisCommand[(String, Long, String), Double] =
-    RedisCommand("ZINCRBY", Tuple3(StringInput, LongInput, StringInput), DoubleOutput)
-=======
   ): ZIO[RedisExecutor, RedisError, Chunk[M]] = {
     val command =
       RedisCommand(
@@ -995,7 +947,6 @@
       )
     command.run((inputKeysNum, (key, keys.toList), weights, aggregate, WithScores.stringify))
   }
->>>>>>> 7ed0209d
 
   /**
    * Add multiple sorted sets and store the resulting sorted set in a new key.
@@ -1035,72 +986,6 @@
     command.run((destination, inputKeysNum, (key, keys.toList), weights, aggregate))
   }
 
-<<<<<<< HEAD
-  final val ZLexCount: RedisCommand[(String, LexRange), Long] =
-    RedisCommand("ZLEXCOUNT", Tuple2(StringInput, LexRangeInput), LongOutput)
-
-  final val ZPopMax: RedisCommand[(String, Option[Long]), Chunk[String]] =
-    RedisCommand("ZPOPMAX", Tuple2(StringInput, OptionalInput(LongInput)), ChunkOutput(MultiStringOutput))
-
-  final val ZPopMin: RedisCommand[(String, Option[Long]), Chunk[String]] =
-    RedisCommand("ZPOPMIN", Tuple2(StringInput, OptionalInput(LongInput)), ChunkOutput(MultiStringOutput))
-
-  final val ZRange: RedisCommand[(String, Range, Option[WithScores]), Chunk[String]] =
-    RedisCommand(
-      "ZRANGE",
-      Tuple3(StringInput, RangeInput, OptionalInput(WithScoresInput)),
-      ChunkOutput(MultiStringOutput)
-    )
-
-  final val ZRangeByLex: RedisCommand[(String, LexRange, Option[Limit]), Chunk[String]] =
-    RedisCommand(
-      "ZRANGEBYLEX",
-      Tuple3(StringInput, LexRangeInput, OptionalInput(LimitInput)),
-      ChunkOutput(MultiStringOutput)
-    )
-
-  final val ZRangeByScore: RedisCommand[(String, ScoreRange, Option[WithScores], Option[Limit]), Chunk[String]] =
-    RedisCommand(
-      "ZRANGEBYSCORE",
-      Tuple4(StringInput, ScoreRangeInput, OptionalInput(WithScoresInput), OptionalInput(LimitInput)),
-      ChunkOutput(MultiStringOutput)
-    )
-
-  final val ZRank: RedisCommand[(String, String), Option[Long]] =
-    RedisCommand("ZRANK", Tuple2(StringInput, StringInput), OptionalOutput(LongOutput))
-
-  final val ZRem: RedisCommand[(String, (String, List[String])), Long] =
-    RedisCommand("ZREM", Tuple2(StringInput, NonEmptyList(StringInput)), LongOutput)
-
-  final val ZRemRangeByLex: RedisCommand[(String, LexRange), Long] =
-    RedisCommand("ZREMRANGEBYLEX", Tuple2(StringInput, LexRangeInput), LongOutput)
-
-  final val ZRemRangeByRank: RedisCommand[(String, Range), Long] =
-    RedisCommand("ZREMRANGEBYRANK", Tuple2(StringInput, RangeInput), LongOutput)
-
-  final val ZRemRangeByScore: RedisCommand[(String, ScoreRange), Long] =
-    RedisCommand("ZREMRANGEBYSCORE", Tuple2(StringInput, ScoreRangeInput), LongOutput)
-
-  final val ZRevRange: RedisCommand[(String, Range, Option[WithScores]), Chunk[String]] =
-    RedisCommand(
-      "ZREVRANGE",
-      Tuple3(StringInput, RangeInput, OptionalInput(WithScoresInput)),
-      ChunkOutput(MultiStringOutput)
-    )
-
-  final val ZRevRangeByLex: RedisCommand[(String, LexRange, Option[Limit]), Chunk[String]] =
-    RedisCommand(
-      "ZREVRANGEBYLEX",
-      Tuple3(StringInput, LexRangeInput, OptionalInput(LimitInput)),
-      ChunkOutput(MultiStringOutput)
-    )
-
-  final val ZRevRangeByScore: RedisCommand[(String, ScoreRange, Option[WithScores], Option[Limit]), Chunk[String]] =
-    RedisCommand(
-      "ZREVRANGEBYSCORE",
-      Tuple4(StringInput, ScoreRangeInput, OptionalInput(WithScoresInput), OptionalInput(LimitInput)),
-      ChunkOutput(MultiStringOutput)
-=======
   /**
    * Returns the scores associated with the specified members in the sorted set stored at key.
    *
@@ -1148,7 +1033,6 @@
       ZRandMember,
       Tuple2(ArbitraryInput[K](), LongInput),
       ZRandMemberOutput(ArbitraryOutput[M]())
->>>>>>> 7ed0209d
     )
     command.run((key, count))
   }
