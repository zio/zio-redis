--- conflicted
+++ resolved
@@ -32,15 +32,10 @@
         geoSuite,
         hyperLogLogSuite,
         hashSuite,
-<<<<<<< HEAD
         streamsSuite,
         scriptingSpec
-      ).provideCustomLayerShared((Logging.ignore >>> RedisExecutor.local.orDie) ++ Clock.live),
-=======
-        streamsSuite
       ).provideCustomLayerShared((Logging.ignore ++ ZLayer.succeed(codec) >>> RedisExecutor.local.orDie) ++ Clock.live)
         @@ sequential,
->>>>>>> 7ed0209d
       suite("Test Executor")(
         connectionSuite,
         keysSuite,
