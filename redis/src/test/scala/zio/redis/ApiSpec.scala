package zio.redis

<<<<<<< HEAD
//import zio.{Chunk, Has, ZLayer}
=======
import zio.Has
import zio.blocking.Blocking
>>>>>>> 73b89575
import zio.clock.Clock
import zio.logging.Logging
import zio.random.Random
import zio.test._
<<<<<<< HEAD
import SecondRedisExecutorLayer._
=======
import zio.test.environment.{ Live, TestClock, TestConsole, TestRandom, TestSystem }
>>>>>>> 73b89575

object ApiSpec
    extends ConnectionSpec
    with KeysSpec
    with ListSpec
    with SetsSpec
    with SortedSetsSpec
    with StringsSpec
    with GeoSpec
    with HyperLogLogSpec
    with HashSpec
    with StreamsSpec {

  def spec: Spec[Has[Annotations.Service] with Has[Live.Service] with Has[Sized.Service] with Has[
    TestClock.Service
  ] with Has[TestConfig.Service] with Has[TestConsole.Service] with Has[TestRandom.Service] with Has[
    TestSystem.Service
  ] with Has[Clock.Service] with Has[zio.console.Console.Service] with Has[zio.system.System.Service] with Has[
    Random.Service
  ] with Has[Blocking.Service], TestFailure[java.io.Serializable], TestSuccess] =
    suite("Redis commands")(
      suite("Live Executor")(
        connectionSuite,
        keysSuite,
        listSuite,
        setsSuite,
        sortedSetsSuite,
        stringsSuite,
        geoSuite,
        hyperLogLogSuite,
<<<<<<< HEAD
        hashSuite
      ).provideCustomLayerShared(Logging.ignore >>> Executor ++ Clock.live ++ SecondExecutor),
=======
        hashSuite,
        streamsSuite
      ).provideCustomLayerShared(Logging.ignore >>> RedisExecutor.local.orDie ++ Clock.live),
>>>>>>> 73b89575
      suite("Test Executor")(
        connectionSuite,
        setsSuite
      ).filterAnnotations(TestAnnotation.tagged)(t => !t.contains(TestExecutorUnsupportedTag))
        .get
        .provideCustomLayerShared(RedisExecutor.test)
    )
<<<<<<< HEAD

  val Executor = RedisExecutor.loopback(6379).orDie

  val SecondExecutor = SecondRedisExecutor.loopback(6380).orDie
=======
>>>>>>> 73b89575
}<|MERGE_RESOLUTION|>--- conflicted
+++ resolved
@@ -1,20 +1,14 @@
 package zio.redis
 
-<<<<<<< HEAD
 //import zio.{Chunk, Has, ZLayer}
-=======
 import zio.Has
 import zio.blocking.Blocking
->>>>>>> 73b89575
 import zio.clock.Clock
 import zio.logging.Logging
 import zio.random.Random
 import zio.test._
-<<<<<<< HEAD
 import SecondRedisExecutorLayer._
-=======
 import zio.test.environment.{ Live, TestClock, TestConsole, TestRandom, TestSystem }
->>>>>>> 73b89575
 
 object ApiSpec
     extends ConnectionSpec
@@ -45,14 +39,9 @@
         stringsSuite,
         geoSuite,
         hyperLogLogSuite,
-<<<<<<< HEAD
-        hashSuite
-      ).provideCustomLayerShared(Logging.ignore >>> Executor ++ Clock.live ++ SecondExecutor),
-=======
         hashSuite,
         streamsSuite
-      ).provideCustomLayerShared(Logging.ignore >>> RedisExecutor.local.orDie ++ Clock.live),
->>>>>>> 73b89575
+      ).provideCustomLayerShared(Logging.ignore >>> Executor ++ Clock.live ++ SecondExecutor),
       suite("Test Executor")(
         connectionSuite,
         setsSuite
@@ -60,11 +49,8 @@
         .get
         .provideCustomLayerShared(RedisExecutor.test)
     )
-<<<<<<< HEAD
 
   val Executor = RedisExecutor.loopback(6379).orDie
 
   val SecondExecutor = SecondRedisExecutor.loopback(6380).orDie
-=======
->>>>>>> 73b89575
 }