package zio.redis

import zio.test.TestAspect._
import zio.test._
import zio.{ZLayer, _}

object ApiSpec
    extends ConnectionSpec
    with KeysSpec
    with ListSpec
    with SetsSpec
    with SortedSetsSpec
    with StringsSpec
    with GeoSpec
    with HyperLogLogSpec
    with HashSpec
    with StreamsSpec
    with ScriptingSpec
    with ClusterSpec
    with PubSubSpec {

  def spec: Spec[TestEnvironment, Any] =
    suite("Redis commands")(clusterSuite, singleNodeSuite) @@ sequential @@ withLiveEnvironment

  private val singleNodeSuite =
    suite("Single node executor")(
      connectionSuite,
      keysSuite,
      listSuite,
      setsSuite,
      sortedSetsSuite,
      stringsSuite,
      geoSuite,
      hyperLogLogSuite,
      hashSuite,
      streamsSuite,
      scriptingSpec,
      pubSubSuite
    ).provideShared(
      RedisExecutor.local,
      RedisPubSub.local,
      Redis.layer,
      ZLayer.succeed(codec)
    )

  private val clusterSuite =
    suite("Cluster executor")(
      connectionSuite,
      keysSuite,
      listSuite,
      stringsSuite,
      hashSuite,
      setsSuite,
      sortedSetsSuite,
      hyperLogLogSuite,
      geoSuite,
<<<<<<< HEAD
      streamsSuite @@ clusterExecutorUnsupported,
      scriptingSpec @@ clusterExecutorUnsupported,
      clusterSpec,
      pubSubSuite
=======
      streamsSuite,
      scriptingSpec,
      clusterSpec
>>>>>>> ce5fb37b
    ).provideShared(
      ClusterExecutor.layer,
      RedisPubSub.layer,
      Redis.layer,
      ZLayer.succeed(codec),
      ZLayer.succeed(RedisClusterConfig(Chunk(RedisUri("localhost", 5000)))),
      ZLayer.succeed(RedisConfig("localhost", 5000))
    ).filterNotTags(_.contains(BaseSpec.ClusterExecutorUnsupported))
      .getOrElse(Spec.empty)
}<|MERGE_RESOLUTION|>--- conflicted
+++ resolved
@@ -1,8 +1,8 @@
 package zio.redis
 
+import zio._
 import zio.test.TestAspect._
 import zio.test._
-import zio.{ZLayer, _}
 
 object ApiSpec
     extends ConnectionSpec
@@ -34,11 +34,9 @@
       hyperLogLogSuite,
       hashSuite,
       streamsSuite,
-      scriptingSpec,
-      pubSubSuite
+      scriptingSpec
     ).provideShared(
       RedisExecutor.local,
-      RedisPubSub.local,
       Redis.layer,
       ZLayer.succeed(codec)
     )
@@ -54,23 +52,14 @@
       sortedSetsSuite,
       hyperLogLogSuite,
       geoSuite,
-<<<<<<< HEAD
-      streamsSuite @@ clusterExecutorUnsupported,
-      scriptingSpec @@ clusterExecutorUnsupported,
-      clusterSpec,
-      pubSubSuite
-=======
       streamsSuite,
       scriptingSpec,
       clusterSpec
->>>>>>> ce5fb37b
     ).provideShared(
       ClusterExecutor.layer,
-      RedisPubSub.layer,
       Redis.layer,
       ZLayer.succeed(codec),
-      ZLayer.succeed(RedisClusterConfig(Chunk(RedisUri("localhost", 5000)))),
-      ZLayer.succeed(RedisConfig("localhost", 5000))
+      ZLayer.succeed(RedisClusterConfig(Chunk(RedisUri("localhost", 5000))))
     ).filterNotTags(_.contains(BaseSpec.ClusterExecutorUnsupported))
       .getOrElse(Spec.empty)
 }