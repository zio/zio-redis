--- conflicted
+++ resolved
@@ -1,7 +1,7 @@
 package zio.redis
 
 import zio._
-import zio.redis.Output._
+import zio.redis.Output.{PushProtocolOutput, _}
 import zio.redis.RedisError._
 import zio.redis.internal.RespValue
 import zio.redis.options.PubSub.PushProtocol
@@ -887,157 +887,6 @@
             )
           }
         )
-<<<<<<< HEAD
-      ),
-      suite("ClientTrackingInfo")(
-        test("extract with tracking off") {
-          for {
-            resp <- ZIO.succeed(
-                      RespValue
-                        .array(
-                          RespValue.bulkString("flags"),
-                          RespValue.array(RespValue.bulkString("off")),
-                          RespValue.bulkString("redirect"),
-                          RespValue.Integer(-1L),
-                          RespValue.bulkString("prefixes"),
-                          RespValue.NullArray
-                        )
-                    )
-            expectedInfo <- ZIO.succeed(
-                              ClientTrackingInfo(
-                                ClientTrackingFlags(
-                                  clientSideCaching = false
-                                ),
-                                ClientTrackingRedirect.NotEnabled
-                              )
-                            )
-            res <- ZIO.attempt(ClientTrackingInfoOutput.unsafeDecode(resp))
-          } yield assert(res)(equalTo(expectedInfo))
-        },
-        test("extract with flags set") {
-          for {
-            resp <- ZIO.succeed(
-                      RespValue
-                        .array(
-                          RespValue.bulkString("flags"),
-                          RespValue.array(
-                            RespValue.bulkString("on"),
-                            RespValue.bulkString("optin"),
-                            RespValue.bulkString("caching-yes"),
-                            RespValue.bulkString("noloop")
-                          ),
-                          RespValue.bulkString("redirect"),
-                          RespValue.Integer(0L),
-                          RespValue.bulkString("prefixes"),
-                          RespValue.NullArray
-                        )
-                    )
-            expectedInfo <- ZIO.succeed(
-                              ClientTrackingInfo(
-                                ClientTrackingFlags(
-                                  clientSideCaching = true,
-                                  trackingMode = Some(ClientTrackingMode.OptIn),
-                                  noLoop = true,
-                                  caching = Some(true)
-                                ),
-                                ClientTrackingRedirect.NotRedirected
-                              )
-                            )
-            res <- ZIO.attempt(ClientTrackingInfoOutput.unsafeDecode(resp))
-          } yield assert(res)(equalTo(expectedInfo))
-        },
-        test("extract with redirect id and broken redirect flag") {
-          for {
-            resp <- ZIO.succeed(
-                      RespValue
-                        .array(
-                          RespValue.bulkString("flags"),
-                          RespValue.array(RespValue.bulkString("on"), RespValue.bulkString("broken_redirect")),
-                          RespValue.bulkString("redirect"),
-                          RespValue.Integer(42L),
-                          RespValue.bulkString("prefixes"),
-                          RespValue.NullArray
-                        )
-                    )
-            expectedInfo <- ZIO.succeed(
-                              ClientTrackingInfo(
-                                ClientTrackingFlags(clientSideCaching = true, brokenRedirect = true),
-                                ClientTrackingRedirect.RedirectedTo(42L)
-                              )
-                            )
-            res <- ZIO.attempt(ClientTrackingInfoOutput.unsafeDecode(resp))
-          } yield assert(res)(equalTo(expectedInfo))
-        },
-        test("extract with specified prefixes") {
-          for {
-            resp <- ZIO.succeed(
-                      RespValue
-                        .array(
-                          RespValue.bulkString("flags"),
-                          RespValue.array(RespValue.bulkString("on"), RespValue.bulkString("bcast")),
-                          RespValue.bulkString("redirect"),
-                          RespValue.Integer(0L),
-                          RespValue.bulkString("prefixes"),
-                          RespValue.array(
-                            RespValue.bulkString("prefix1"),
-                            RespValue.bulkString("prefix2"),
-                            RespValue.bulkString("prefix3")
-                          )
-                        )
-                    )
-            expectedInfo <- ZIO.succeed(
-                              ClientTrackingInfo(
-                                ClientTrackingFlags(
-                                  clientSideCaching = true,
-                                  trackingMode = Some(ClientTrackingMode.Broadcast)
-                                ),
-                                ClientTrackingRedirect.NotRedirected,
-                                Set("prefix1", "prefix2", "prefix3")
-                              )
-                            )
-            res <- ZIO.attempt(ClientTrackingInfoOutput.unsafeDecode(resp))
-          } yield assert(res)(equalTo(expectedInfo))
-        },
-        test("error when fields are missing") {
-          for {
-            resp <- ZIO.succeed(
-                      RespValue
-                        .array(
-                          RespValue.bulkString("redirect"),
-                          RespValue.Integer(42L),
-                          RespValue.bulkString("prefixes"),
-                          RespValue.NullArray
-                        )
-                    )
-            res <- ZIO.attempt(ClientTrackingInfoOutput.unsafeDecode(resp)).either
-          } yield assert(res)(isLeft(isSubtype[ProtocolError](anything)))
-        }
-      ),
-      suite("ClientTrackingRedirect")(
-        test("extract not enabled") {
-          for {
-            resp <- ZIO.succeed(RespValue.Integer(-1L))
-            res  <- ZIO.attempt(ClientTrackingRedirectOutput.unsafeDecode(resp))
-          } yield assert(res)(equalTo(ClientTrackingRedirect.NotEnabled))
-        },
-        test("extract not redirected") {
-          for {
-            resp <- ZIO.succeed(RespValue.Integer(0L))
-            res  <- ZIO.attempt(ClientTrackingRedirectOutput.unsafeDecode(resp))
-          } yield assert(res)(equalTo(ClientTrackingRedirect.NotRedirected))
-        },
-        test("extract redirect id") {
-          for {
-            resp <- ZIO.succeed(RespValue.Integer(42L))
-            res  <- ZIO.attempt(ClientTrackingRedirectOutput.unsafeDecode(resp))
-          } yield assert(res)(equalTo(ClientTrackingRedirect.RedirectedTo(resp.value)))
-        },
-        test("error when redirect id is invalid") {
-          for {
-            resp <- ZIO.succeed(RespValue.Integer(-42L))
-            res  <- ZIO.attempt(ClientTrackingRedirectOutput.unsafeDecode(resp)).either
-          } yield assert(res)(isLeft(isSubtype[ProtocolError](anything)))
-        }
       ),
       suite("PushProtocol")(
         test("subscribe") {
@@ -1126,8 +975,6 @@
             equalTo(expected)
           )
         }
-=======
->>>>>>> 2290d620
       )
     )
 
