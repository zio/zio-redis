/*
 * Copyright 2021 John A. De Goes and the ZIO contributors
 *
 * Licensed under the Apache License, Version 2.0 (the "License");
 * you may not use this file except in compliance with the License.
 * You may obtain a copy of the License at
 *
 *     http://www.apache.org/licenses/LICENSE-2.0
 *
 * Unless required by applicable law or agreed to in writing, software
 * distributed under the License is distributed on an "AS IS" BASIS,
 * WITHOUT WARRANTIES OR CONDITIONS OF ANY KIND, either express or implied.
 * See the License for the specific language governing permissions and
 * limitations under the License.
 */

package zio.redis

import zio._
import zio.redis.internal.RespValue
import zio.redis.options.Cluster.{Node, Partition, SlotRange}
import zio.redis.options.PubSub.{NumberOfSubscribers, PushProtocol}
import zio.schema.Schema
import zio.schema.codec.BinaryCodec

import java.nio.charset.StandardCharsets

sealed trait Output[+A] { self =>
  protected def tryDecode(respValue: RespValue): A

  final def map[B](f: A => B): Output[B] =
    new Output[B] {
      protected def tryDecode(respValue: RespValue): B = f(self.tryDecode(respValue))
    }

  private[redis] final def unsafeDecode(respValue: RespValue): A =
    respValue match {
      case error: RespValue.Error => throw error.asRedisError
      case success                => tryDecode(success)
    }
}

object Output {
  import RedisError._

  def apply[A](implicit output: Output[A]): Output[A] = output

  final case class ArbitraryOutput[A]()(implicit codec: BinaryCodec[A]) extends Output[A] {
    protected def tryDecode(respValue: RespValue): A =
      respValue match {
        case RespValue.BulkString(s) => codec.decode(s).fold(e => throw CodecError(e.message), identity)
        case other                   => throw ProtocolError(s"$other isn't a bulk string")
      }
  }

  case object BoolOutput extends Output[Boolean] {
    protected def tryDecode(respValue: RespValue): Boolean =
      respValue match {
        case RespValue.Integer(0) => false
        case RespValue.Integer(1) => true
        case other                => throw ProtocolError(s"$other isn't a boolean")
      }
  }

  case object BulkStringOutput extends Output[Chunk[Byte]] {
    protected def tryDecode(respValue: RespValue): Chunk[Byte] =
      respValue match {
        case RespValue.BulkString(value) => value
        case other                       => throw ProtocolError(s"$other isn't a bulk string")
      }
  }

  final case class ChunkOutput[+A](output: Output[A]) extends Output[Chunk[A]] {
    protected def tryDecode(respValue: RespValue): Chunk[A] =
      respValue match {
        case RespValue.NullArray     => Chunk.empty
        case RespValue.Array(values) => values.map(output.tryDecode)
        case other                   => throw ProtocolError(s"$other isn't an array")
      }
  }

  final case class ChunkTuple2Output[+A, +B](_1: Output[A], _2: Output[B]) extends Output[Chunk[(A, B)]] {
    protected def tryDecode(respValue: RespValue): Chunk[(A, B)] =
      respValue match {
        case RespValue.NullArray =>
          Chunk.empty
        case RespValue.Array(values) if values.length % 2 == 0 =>
          Chunk.fromIterator(values.grouped(2).map(g => _1.tryDecode(g(0)) -> _2.tryDecode(g(1))))
        case array @ RespValue.Array(_) =>
          throw ProtocolError(s"$array doesn't have an even number of elements")
        case other =>
          throw ProtocolError(s"$other isn't an array")
      }
  }

  case object ClusterPartitionNodeOutput extends Output[Node] {
    protected def tryDecode(respValue: RespValue): Node =
      respValue match {
        case RespValue.NullArray => throw ProtocolError(s"Array must not be empty")
        case RespValue.Array(values) =>
          val host   = MultiStringOutput.unsafeDecode(values(0))
          val port   = LongOutput.unsafeDecode(values(1))
          val nodeId = MultiStringOutput.unsafeDecode(values(2))
          Node(nodeId, RedisUri(host, port.toInt))
        case other => throw ProtocolError(s"$other isn't an array")
      }
  }

  case object ClusterPartitionOutput extends Output[Partition] {
    protected def tryDecode(respValue: RespValue): Partition =
      respValue match {
        case RespValue.NullArray => throw ProtocolError(s"Array must not be empty")
        case RespValue.Array(values) =>
          val start  = LongOutput.unsafeDecode(values(0))
          val end    = LongOutput.unsafeDecode(values(1))
          val master = ClusterPartitionNodeOutput.unsafeDecode(values(2))
          val slaves = values.drop(3).map(ClusterPartitionNodeOutput.unsafeDecode)
          Partition(SlotRange(start, end), master, slaves)
        case other => throw ProtocolError(s"$other isn't an array")
      }
  }

  case object DoubleOutput extends Output[Double] {
    protected def tryDecode(respValue: RespValue): Double =
      respValue match {
        case RespValue.BulkString(bytes) => decodeDouble(bytes)
        case other                       => throw ProtocolError(s"$other isn't a double.")
      }
  }

  private object DurationOutput extends Output[Long] {
    protected def tryDecode(respValue: RespValue): Long =
      respValue match {
        case RespValue.Integer(-2L) => throw ProtocolError("Key not found.")
        case RespValue.Integer(-1L) => throw ProtocolError("Key has no expire.")
        case RespValue.Integer(n)   => n
        case other                  => throw ProtocolError(s"$other isn't a duration.")
      }
  }

  final val DurationMillisecondsOutput: Output[Duration] = DurationOutput.map(_.milliseconds)

  final val DurationSecondsOutput: Output[Duration] = DurationOutput.map(_.seconds)

  case object GeoOutput extends Output[Chunk[Option[LongLat]]] {
    protected def tryDecode(respValue: RespValue): Chunk[Option[LongLat]] =
      respValue match {
        case RespValue.NullArray =>
          Chunk.empty
        case RespValue.Array(elements) =>
          elements.map {
            case RespValue.NullArray => None
            case RespValue.ArrayValues(RespValue.BulkString(long), RespValue.BulkString(lat)) =>
              Some(LongLat(decodeDouble(long), decodeDouble(lat)))
            case other =>
              throw ProtocolError(s"$other was not a longitude,latitude pair")
          }
        case other =>
          throw ProtocolError(s"$other isn't geo output")
      }
  }

  case object GeoRadiusOutput extends Output[Chunk[GeoView]] {
    protected def tryDecode(respValue: RespValue): Chunk[GeoView] =
      respValue match {
        case RespValue.Array(elements) =>
          elements.map {
            case s @ RespValue.BulkString(_) =>
              GeoView(s.asString, None, None, None)
            case RespValue.ArrayValues(name @ RespValue.BulkString(_), infos @ _*) =>
              val distance = infos.collectFirst { case RespValue.BulkString(bytes) => decodeDouble(bytes) }

              val hash = infos.collectFirst { case RespValue.Integer(i) => i }

              val position = infos.collectFirst {
                case RespValue.ArrayValues(RespValue.BulkString(long), RespValue.BulkString(lat)) =>
                  LongLat(decodeDouble(long), decodeDouble(lat))
              }

              GeoView(name.asString, distance, hash, position)

            case other => throw ProtocolError(s"$other is not a geo radious output")
          }

        case other => throw ProtocolError(s"$other is not an array")
      }
  }

  case object KeyElemOutput extends Output[Option[(String, String)]] {
    protected def tryDecode(respValue: RespValue): Option[(String, String)] =
      respValue match {
        case RespValue.NullArray =>
          None
        case RespValue.ArrayValues(a @ RespValue.BulkString(_), b @ RespValue.BulkString(_)) =>
          Some((a.asString, b.asString))
        case other => throw ProtocolError(s"$other isn't blPop output")
      }
  }

  final case class KeyValueOutput[K, V](outK: Output[K], outV: Output[V]) extends Output[Map[K, V]] {
    protected def tryDecode(respValue: RespValue): Map[K, V] =
      respValue match {
        case RespValue.NullArray =>
          Map.empty[K, V]
        case RespValue.Array(elements) if elements.length % 2 == 0 =>
          val output = collection.mutable.Map.empty[K, V]
          val len    = elements.length
          var pos    = 0

          while (pos < len) {
            val key   = outK.unsafeDecode(elements(pos))
            val value = outV.unsafeDecode(elements(pos + 1))
            output += key -> value
            pos += 2
          }

          output.toMap
        case array @ RespValue.Array(_) =>
          throw ProtocolError(s"$array doesn't have an even number of elements")
        case other =>
          throw ProtocolError(s"$other isn't an array")
      }
  }

  case object LongOutput extends Output[Long] {
    protected def tryDecode(respValue: RespValue): Long =
      respValue match {
        case RespValue.Integer(v) => v
        case other                => throw ProtocolError(s"$other isn't an integer")
      }
  }

  final case class MultiStringChunkOutput[+A](output: Output[A]) extends Output[Chunk[A]] {
    protected def tryDecode(respValue: RespValue): Chunk[A] =
      respValue match {
        case RespValue.NullBulkString    => Chunk.empty
        case s @ RespValue.BulkString(_) => Chunk.single(output.tryDecode(s))
        case RespValue.Array(elements)   => elements.map(output.tryDecode)
        case other                       => throw ProtocolError(s"$other isn't a string nor an array")
      }
  }

  case object MultiStringOutput extends Output[String] {
    protected def tryDecode(respValue: RespValue): String =
      respValue match {
        case s @ RespValue.BulkString(_) => s.asString
        case other                       => throw ProtocolError(s"$other isn't a bulk string")
      }
  }

  final case class OptionalOutput[+A](output: Output[A]) extends Output[Option[A]] {
    protected def tryDecode(respValue: RespValue): Option[A] =
      respValue match {
        case RespValue.NullBulkString | RespValue.NullArray => None
        case RespValue.BulkString(value) if value.isEmpty   => None
        case other                                          => Some(output.tryDecode(other))
      }
  }

  case object PendingMessagesOutput extends Output[Chunk[PendingMessage]] {
    protected def tryDecode(respValue: RespValue): Chunk[PendingMessage] =
      respValue match {
        case RespValue.Array(messages) =>
          messages.collect {
            case RespValue.Array(
                  Seq(
                    id @ RespValue.BulkString(_),
                    owner @ RespValue.BulkString(_),
                    RespValue.Integer(lastDelivered),
                    RespValue.Integer(counter)
                  )
                ) =>
              PendingMessage(id.asString, owner.asString, lastDelivered.millis, counter)
            case other =>
              throw ProtocolError(s"$other isn't an array with four elements")
          }

        case other =>
          throw ProtocolError(s"$other isn't an array")
      }
  }

  case object ResetOutput extends Output[Unit] {
    protected def tryDecode(respValue: RespValue): Unit =
      respValue match {
        case RespValue.SimpleString("RESET") => ()
        case other                           => throw ProtocolError(s"$other isn't unit.")
      }
  }

  case object RespValueOutput extends Output[RespValue] {
    protected def tryDecode(respValue: RespValue): RespValue = respValue
  }

  final case class ScanOutput[+A](output: Output[A]) extends Output[(Long, Chunk[A])] {
    protected def tryDecode(respValue: RespValue): (Long, Chunk[A]) =
      respValue match {
        case RespValue.ArrayValues(cursor @ RespValue.BulkString(_), RespValue.Array(items)) =>
          (cursor.asLong, items.map(output.tryDecode))
        case other =>
          throw ProtocolError(s"$other isn't scan output")
      }
  }

  case object SetOutput extends Output[Boolean] {
    protected def tryDecode(respValue: RespValue): Boolean =
      respValue match {
        case RespValue.NullBulkString  => false
        case RespValue.SimpleString(_) => true
        case other                     => throw ProtocolError(s"$other isn't a valid set response")
      }
  }

  case object LcsOutput extends Output[Lcs] {
    protected def tryDecode(respValue: RespValue): Lcs =
      respValue match {
        case result @ RespValue.BulkString(_) => Lcs.PlainLcs(result.asString)
        case RespValue.Integer(length)        => Lcs.Length(length)
        case RespValue.ArrayValues(
              RespValue.BulkString(_),
              RespValue.Array(items),
              RespValue.BulkString(_),
              RespValue.Integer(length)
            ) =>
          val matches = items.map {
            case RespValue.Array(array) =>
              val matchIdxs = array.collect { case RespValue.Array(values) =>
                val idxs = values.map {
                  case RespValue.Integer(value) => value
                  case other                    => throw ProtocolError(s"$other isn't a valid response")
                }
                if (idxs.size == 2)
                  MatchIdx(idxs.head, idxs(1))
                else throw ProtocolError(s"Response contains illegal number of indices for a match: ${idxs.size}")
              }
              val matchLength = array.collectFirst { case RespValue.Integer(value) => value }
              Match(matchIdxs(0), matchIdxs(1), matchLength)
            case other => throw ProtocolError(s"$other isn't a valid response")
          }
          Lcs.Matches(matches.toList, length)
        case other => throw ProtocolError(s"$other isn't a valid set response")
      }
  }

  case object StreamConsumersInfoOutput extends Output[Chunk[StreamConsumersInfo]] {
    protected def tryDecode(respValue: RespValue): Chunk[StreamConsumersInfo] =
      respValue match {
        case RespValue.NullArray => Chunk.empty
        case RespValue.Array(messages) =>
          messages.collect {
            // Note that you should not rely on the fields exact position. see https://redis.io/commands/xinfo
            case RespValue.Array(elements) if elements.length % 2 == 0 =>
              var streamConsumersInfo: StreamConsumersInfo = StreamConsumersInfo.empty
              val len                                      = elements.length
              var pos                                      = 0
              while (pos < len) {
                (elements(pos), elements(pos + 1)) match {
                  case (key @ RespValue.BulkString(_), value @ RespValue.BulkString(_))
                      if key.asString == XInfoFields.Name =>
                    streamConsumersInfo = streamConsumersInfo.copy(name = value.asString)
                  case (key @ RespValue.BulkString(_), value @ RespValue.Integer(_)) =>
                    if (key.asString == XInfoFields.Pending)
                      streamConsumersInfo = streamConsumersInfo.copy(pending = value.value)
                    else if (key.asString == XInfoFields.Idle)
                      streamConsumersInfo = streamConsumersInfo.copy(idle = value.value.millis)
                  case _ =>
                }
                pos += 2
              }
              streamConsumersInfo
            case array @ RespValue.Array(_) =>
              throw ProtocolError(s"$array doesn't have an even number of elements")
            case other =>
              throw ProtocolError(s"$other isn't an array")
          }

        case other =>
          throw ProtocolError(s"$other isn't an array")
      }
  }

  final case class StreamEntriesOutput[I: BinaryCodec, K: BinaryCodec, V: BinaryCodec]()(implicit
    idSchema: Schema[I],
    keySchema: Schema[K],
    valueSchema: Schema[V]
  ) extends Output[Chunk[StreamEntry[I, K, V]]] {
    protected def tryDecode(respValue: RespValue): Chunk[StreamEntry[I, K, V]] =
      ChunkOutput(StreamEntryOutput[I, K, V]()).unsafeDecode(respValue)
  }

  final case class StreamEntryOutput[I: BinaryCodec, K: BinaryCodec, V: BinaryCodec]()(implicit
    idSchema: Schema[I],
    keySchema: Schema[K],
    valueSchema: Schema[V]
  ) extends Output[StreamEntry[I, K, V]] {
    protected def tryDecode(respValue: RespValue): StreamEntry[I, K, V] =
      respValue match {
        case RespValue.Array(Seq(id @ RespValue.BulkString(_), value)) =>
          val entryId = ArbitraryOutput[I]().unsafeDecode(id)
          val entry   = KeyValueOutput(ArbitraryOutput[K](), ArbitraryOutput[V]()).unsafeDecode(value)
          StreamEntry(entryId, entry)
        case other =>
          throw ProtocolError(s"$other isn't a valid array")
      }
  }

  case object StreamGroupsInfoOutput extends Output[Chunk[StreamGroupsInfo]] {
    protected def tryDecode(respValue: RespValue): Chunk[StreamGroupsInfo] =
      respValue match {
        case RespValue.NullArray => Chunk.empty
        case RespValue.Array(messages) =>
          messages.collect {
            // Note that you should not rely on the fields exact position. see https://redis.io/commands/xinfo
            case RespValue.Array(elements) if elements.length % 2 == 0 =>
              var streamGroupsInfo: StreamGroupsInfo = StreamGroupsInfo.empty
              val len                                = elements.length
              var pos                                = 0
              while (pos < len) {
                (elements(pos), elements(pos + 1)) match {
                  case (key @ RespValue.BulkString(_), value @ RespValue.BulkString(_)) =>
                    if (key.asString == XInfoFields.Name)
                      streamGroupsInfo = streamGroupsInfo.copy(name = value.asString)
                    else if (key.asString == XInfoFields.LastDeliveredId)
                      streamGroupsInfo = streamGroupsInfo.copy(lastDeliveredId = value.asString)
                  case (key @ RespValue.BulkString(_), value @ RespValue.Integer(_)) =>
                    if (key.asString == XInfoFields.Pending)
                      streamGroupsInfo = streamGroupsInfo.copy(pending = value.value)
                    else if (key.asString == XInfoFields.Consumers)
                      streamGroupsInfo = streamGroupsInfo.copy(consumers = value.value)
                  case _ =>
                }
                pos += 2
              }
              streamGroupsInfo
            case array @ RespValue.Array(_) =>
              throw ProtocolError(s"$array doesn't have an even number of elements")
            case other =>
              throw ProtocolError(s"$other isn't an array")
          }

        case other =>
          throw ProtocolError(s"$other isn't an array")
      }
  }

  final case class StreamInfoFullOutput[I: Schema: BinaryCodec, K: Schema: BinaryCodec, V: Schema: BinaryCodec]()
      extends Output[StreamInfoWithFull.FullStreamInfo[I, K, V]] {
    protected def tryDecode(
      respValue: RespValue
    ): StreamInfoWithFull.FullStreamInfo[I, K, V] = {
      var streamInfoFull: StreamInfoWithFull.FullStreamInfo[I, K, V] = StreamInfoWithFull.FullStreamInfo.empty
      respValue match {
        // Note that you should not rely on the fields exact position. see https://redis.io/commands/xinfo
        case RespValue.Array(elements) if elements.length % 2 == 0 =>
          var pos = 0
          while (pos < elements.length) {
            (elements(pos), elements(pos + 1)) match {
              // Get the basic information of the outermost stream.
              case (key @ RespValue.BulkString(_), value @ RespValue.Integer(_)) =>
                key.asString match {
                  case XInfoFields.Length         => streamInfoFull = streamInfoFull.copy(length = value.value)
                  case XInfoFields.RadixTreeNodes => streamInfoFull = streamInfoFull.copy(radixTreeNodes = value.value)
                  case XInfoFields.RadixTreeKeys  => streamInfoFull = streamInfoFull.copy(radixTreeKeys = value.value)
                  case _                          =>
                }
              case (key @ RespValue.BulkString(_), value @ RespValue.BulkString(_))
                  if key.asString == XInfoFields.LastGeneratedId =>
                streamInfoFull = streamInfoFull.copy(lastGeneratedId = value.asString)
              case (key @ RespValue.BulkString(_), value) if key.asString == XInfoFields.Entries =>
                streamInfoFull = streamInfoFull.copy(entries = StreamEntriesOutput[I, K, V]().unsafeDecode(value))
              case (key @ RespValue.BulkString(_), RespValue.Array(values)) if key.asString == XInfoFields.Groups =>
                // Get the group list of the stream.
                streamInfoFull = streamInfoFull.copy(groups = values.map(extractXInfoFullGroup))
              case _ =>
            }
            pos += 2
          }
          streamInfoFull
        case array @ RespValue.Array(_) =>
          throw ProtocolError(s"$array doesn't have an even number of elements")
        case other =>
          throw ProtocolError(s"$other isn't an array")
      }
    }
  }

  final case class StreamInfoOutput[I: Schema: BinaryCodec, K: Schema: BinaryCodec, V: Schema: BinaryCodec]()
      extends Output[StreamInfo[I, K, V]] {
    protected def tryDecode(respValue: RespValue): StreamInfo[I, K, V] = {
      var streamInfo: StreamInfo[I, K, V] = StreamInfo.empty
      respValue match {
        // Note that you should not rely on the fields exact position. see https://redis.io/commands/xinfo
        case RespValue.Array(elements) if elements.length % 2 == 0 =>
          val len = elements.length
          var pos = 0
          while (pos < len) {
            (elements(pos), elements(pos + 1)) match {
              case (key @ RespValue.BulkString(_), value @ RespValue.Integer(_)) =>
                if (key.asString == XInfoFields.Length)
                  streamInfo = streamInfo.copy(length = value.value)
                else if (key.asString == XInfoFields.RadixTreeNodes)
                  streamInfo = streamInfo.copy(radixTreeNodes = value.value)
                else if (key.asString == XInfoFields.RadixTreeKeys)
                  streamInfo = streamInfo.copy(radixTreeKeys = value.value)
                else if (key.asString == XInfoFields.Groups)
                  streamInfo = streamInfo.copy(groups = value.value)
              case (key @ RespValue.BulkString(_), value @ RespValue.BulkString(_))
                  if key.asString == XInfoFields.LastGeneratedId =>
                streamInfo = streamInfo.copy(lastGeneratedId = value.asString)
              case (key @ RespValue.BulkString(_), value @ RespValue.Array(_)) =>
                if (key.asString == XInfoFields.FirstEntry)
                  streamInfo = streamInfo.copy(firstEntry = Some(StreamEntryOutput[I, K, V]().unsafeDecode(value)))
                else if (key.asString == XInfoFields.LastEntry)
                  streamInfo = streamInfo.copy(lastEntry = Some(StreamEntryOutput[I, K, V]().unsafeDecode(value)))
              case _ =>
            }
            pos += 2
          }
          streamInfo
        case array @ RespValue.Array(_) =>
          throw ProtocolError(s"$array doesn't have an even number of elements")

        case other =>
          throw ProtocolError(s"$other isn't an array")
      }
    }
  }

  final case class StreamOutput[N: BinaryCodec, I: BinaryCodec, K: BinaryCodec, V: BinaryCodec]()(implicit
    nameSchema: Schema[N],
    idSchema: Schema[I],
    keySchema: Schema[K],
    valueSchema: Schema[V]
  ) extends Output[StreamChunk[N, I, K, V]] {
    protected def tryDecode(respValue: RespValue): StreamChunk[N, I, K, V] = {
      val (name, entries) = Tuple2Output(ArbitraryOutput[N](), StreamEntriesOutput[I, K, V]()).unsafeDecode(respValue)
      StreamChunk(name, entries)
    }
  }

  case object StringOutput extends Output[String] {
    protected def tryDecode(respValue: RespValue): String =
      respValue match {
        case RespValue.SimpleString(s) => s
        case other                     => throw ProtocolError(s"$other isn't a simple string")
      }
  }

  final case class Tuple2Output[+A, +B](_1: Output[A], _2: Output[B]) extends Output[(A, B)] {
    protected def tryDecode(respValue: RespValue): (A, B) =
      respValue match {
        case RespValue.ArrayValues(a: RespValue, b: RespValue) => (_1.tryDecode(a), _2.tryDecode(b))
        case other                                             => throw ProtocolError(s"$other isn't a tuple2")
      }
  }

  final case class Tuple3Output[+A, +B, +C](_1: Output[A], _2: Output[B], _3: Output[C]) extends Output[(A, B, C)] {
    protected def tryDecode(respValue: RespValue): (A, B, C) =
      respValue match {
        case RespValue.ArrayValues(a: RespValue, b: RespValue, c: RespValue) =>
          (_1.tryDecode(a), _2.tryDecode(b), _3.tryDecode(c))
        case other => throw ProtocolError(s"$other isn't a tuple3")
      }
  }

  case object TypeOutput extends Output[RedisType] {
    protected def tryDecode(respValue: RespValue): RedisType =
      respValue match {
        case RespValue.SimpleString("string") => RedisType.String
        case RespValue.SimpleString("list")   => RedisType.List
        case RespValue.SimpleString("set")    => RedisType.Set
        case RespValue.SimpleString("zset")   => RedisType.SortedSet
        case RespValue.SimpleString("hash")   => RedisType.Hash
        case RespValue.SimpleString("stream") => RedisType.Stream
        case other                            => throw ProtocolError(s"$other isn't redis type.")
      }
  }

  case object UnitOutput extends Output[Unit] {
    protected def tryDecode(respValue: RespValue): Unit =
      respValue match {
        case RespValue.SimpleString("OK") => ()
        case other                        => throw ProtocolError(s"$other isn't unit.")
      }
  }

  final case class ZRandMemberOutput[+A](output: Output[A]) extends Output[Chunk[A]] {
    protected def tryDecode(respValue: RespValue): Chunk[A] =
      respValue match {
        case RespValue.NullBulkString => Chunk.empty
        case RespValue.NullArray      => Chunk.empty
        case RespValue.Array(values)  => values.map(output.tryDecode)
        case other                    => throw ProtocolError(s"$other isn't an array")
      }
  }

  final case class ZRandMemberTuple2Output[+A, +B](_1: Output[A], _2: Output[B]) extends Output[Chunk[(A, B)]] {
    protected def tryDecode(respValue: RespValue): Chunk[(A, B)] =
      respValue match {
        case RespValue.NullBulkString => Chunk.empty
        case RespValue.NullArray      => Chunk.empty
        case RespValue.Array(values) if values.length % 2 == 0 =>
          Chunk.fromIterator(values.grouped(2).map(g => _1.tryDecode(g(0)) -> _2.tryDecode(g(1))))
        case array @ RespValue.Array(_) =>
          throw ProtocolError(s"$array doesn't have an even number of elements")
        case other =>
          throw ProtocolError(s"$other isn't an array")
      }
  }

  case object XPendingOutput extends Output[PendingInfo] {
    protected def tryDecode(respValue: RespValue): PendingInfo =
      respValue match {
        case RespValue.Array(Seq(RespValue.Integer(total), f, l, ps)) =>
          val first = OptionalOutput(MultiStringOutput).unsafeDecode(f)
          val last  = OptionalOutput(MultiStringOutput).unsafeDecode(l)

          val pairs = ps match {
            case RespValue.NullArray    => Chunk.empty
            case RespValue.Array(value) => value
            case other                  => throw ProtocolError(s"$other isn't an array")
          }

          val consumers = collection.mutable.Map.empty[String, Long]

          pairs.foreach {
            case RespValue.Array(Seq(consumer @ RespValue.BulkString(_), total @ RespValue.BulkString(_))) =>
              consumers += (consumer.asString -> total.asLong)
            case _ =>
              throw ProtocolError(s"Consumers doesn't have 2 elements")
          }

          PendingInfo(total, first, last, consumers.toMap)

        case array @ RespValue.Array(_) =>
          throw ProtocolError(s"$array doesn't have valid format")

        case other =>
          throw ProtocolError(s"$other isn't an array")
      }
  }

  private def decodeDouble(bytes: Chunk[Byte]): Double = {
    val text = new String(bytes.toArray, StandardCharsets.UTF_8)
    try text.toDouble
    catch {
      case _: NumberFormatException => throw ProtocolError(s"'$text' isn't a double.")
    }
  }

  private def extractXInfoFullGroup(group: RespValue): StreamInfoWithFull.ConsumerGroups = {
    var readyGroup = StreamInfoWithFull.ConsumerGroups.empty
    group match {
      case RespValue.Array(groupElements) if groupElements.length % 2 == 0 =>
        var groupElementPos = 0
        while (groupElementPos < groupElements.length) {
          (groupElements(groupElementPos), groupElements(groupElementPos + 1)) match {
            // Get the basic information of the current group.
            case (key @ RespValue.BulkString(_), value @ RespValue.BulkString(_)) =>
              key.asString match {
                case XInfoFields.LastDeliveredId => readyGroup = readyGroup.copy(lastDeliveredId = value.asString)
                case XInfoFields.Name            => readyGroup = readyGroup.copy(name = value.asString)
                case _                           =>
              }
            case (key @ RespValue.BulkString(_), value @ RespValue.Integer(_))
                if XInfoFields.PelCount == key.asString =>
              readyGroup = readyGroup.copy(pelCount = value.value)
            case (key @ RespValue.BulkString(_), RespValue.Array(values)) =>
              // Get the consumer list of the current group.
              key.asString match {
                case XInfoFields.Consumers =>
                  readyGroup = readyGroup.copy(consumers = values.map(extractXInfoFullConsumer))
                case XInfoFields.Pending =>
                  // Get the pel list of the current group.
                  val groupPelList = values.map {
                    case RespValue.Array(
                          Seq(
                            entryId @ RespValue.BulkString(_),
                            consumerName @ RespValue.BulkString(_),
                            deliveryTime @ RespValue.Integer(_),
                            deliveryCount @ RespValue.Integer(_)
                          )
                        ) =>
                      StreamInfoWithFull.GroupPel(
                        entryId.asString,
                        consumerName.asString,
                        deliveryTime.value.millis,
                        deliveryCount.value
                      )
                    case other => throw ProtocolError(s"$other isn't a valid array")
                  }
                  readyGroup = readyGroup.copy(pending = groupPelList)
                case _ =>
              }
            case _ =>
          }
          groupElementPos += 2
        }
        readyGroup
      case array @ RespValue.Array(_) =>
        throw ProtocolError(s"$array doesn't have an even number of elements")
      case other =>
        throw ProtocolError(s"$other isn't an array")
    }
  }

  private def extractXInfoFullConsumer(consumer: RespValue): StreamInfoWithFull.Consumers = {
    var readyConsumer = StreamInfoWithFull.Consumers.empty
    consumer match {
      case RespValue.Array(consumerElements) if consumerElements.length % 2 == 0 =>
        var consumerElementPos = 0
        while (consumerElementPos < consumerElements.length) {
          (consumerElements(consumerElementPos), consumerElements(consumerElementPos + 1)) match {
            // Get the basic information of the current consumer.
            case (key @ RespValue.BulkString(_), value @ RespValue.BulkString(_)) if key.asString == XInfoFields.Name =>
              readyConsumer = readyConsumer.copy(name = value.asString)
            case (key @ RespValue.BulkString(_), value @ RespValue.Integer(_)) =>
              key.asString match {
                case XInfoFields.PelCount => readyConsumer = readyConsumer.copy(pelCount = value.value)
                case XInfoFields.SeenTime => readyConsumer = readyConsumer.copy(seenTime = value.value.millis)
                case _                    =>
              }
            // Get the pel list of the current consumer.
            case (key @ RespValue.BulkString(_), RespValue.Array(values)) if key.asString == XInfoFields.Pending =>
              val consumerPelList = values.map {
                case RespValue.Array(
                      Seq(
                        entryId @ RespValue.BulkString(_),
                        deliveryTime @ RespValue.Integer(_),
                        deliveryCount @ RespValue.Integer(_)
                      )
                    ) =>
                  StreamInfoWithFull.ConsumerPel(entryId.asString, deliveryTime.value.millis, deliveryCount.value)
                case other => throw ProtocolError(s"$other isn't a valid array")
              }
              readyConsumer = readyConsumer.copy(pending = consumerPelList)
            case _ =>
          }
          consumerElementPos += 2
        }
        readyConsumer
      case array @ RespValue.Array(_) =>
        throw ProtocolError(s"$array doesn't have an even number of elements")
      case other =>
        throw ProtocolError(s"$other isn't an array")
    }
  }
<<<<<<< HEAD

  final case class StreamInfoOutput[I: Schema: BinaryCodec, K: Schema: BinaryCodec, V: Schema: BinaryCodec]()
      extends Output[StreamInfo[I, K, V]] {
    protected def tryDecode(respValue: RespValue): StreamInfo[I, K, V] = {
      var streamInfo: StreamInfo[I, K, V] = StreamInfo.empty
      respValue match {
        // Note that you should not rely on the fields exact position. see https://redis.io/commands/xinfo
        case RespValue.Array(elements) if elements.length % 2 == 0 =>
          val len = elements.length
          var pos = 0
          while (pos < len) {
            (elements(pos), elements(pos + 1)) match {
              case (key @ RespValue.BulkString(_), value @ RespValue.Integer(_)) =>
                if (key.asString == XInfoFields.Length)
                  streamInfo = streamInfo.copy(length = value.value)
                else if (key.asString == XInfoFields.RadixTreeNodes)
                  streamInfo = streamInfo.copy(radixTreeNodes = value.value)
                else if (key.asString == XInfoFields.RadixTreeKeys)
                  streamInfo = streamInfo.copy(radixTreeKeys = value.value)
                else if (key.asString == XInfoFields.Groups)
                  streamInfo = streamInfo.copy(groups = value.value)
              case (key @ RespValue.BulkString(_), value @ RespValue.BulkString(_))
                  if key.asString == XInfoFields.LastGeneratedId =>
                streamInfo = streamInfo.copy(lastGeneratedId = value.asString)
              case (key @ RespValue.BulkString(_), value @ RespValue.Array(_)) =>
                if (key.asString == XInfoFields.FirstEntry)
                  streamInfo = streamInfo.copy(firstEntry = Some(StreamEntryOutput[I, K, V]().unsafeDecode(value)))
                else if (key.asString == XInfoFields.LastEntry)
                  streamInfo = streamInfo.copy(lastEntry = Some(StreamEntryOutput[I, K, V]().unsafeDecode(value)))
              case _ =>
            }
            pos += 2
          }
          streamInfo
        case array @ RespValue.Array(_) =>
          throw ProtocolError(s"$array doesn't have an even number of elements")

        case other =>
          throw ProtocolError(s"$other isn't an array")
      }
    }
  }

  case object XPendingOutput extends Output[PendingInfo] {
    protected def tryDecode(respValue: RespValue): PendingInfo =
      respValue match {
        case RespValue.Array(Seq(RespValue.Integer(total), f, l, ps)) =>
          val first = OptionalOutput(MultiStringOutput).unsafeDecode(f)
          val last  = OptionalOutput(MultiStringOutput).unsafeDecode(l)

          val pairs = ps match {
            case RespValue.NullArray    => Chunk.empty
            case RespValue.Array(value) => value
            case other                  => throw ProtocolError(s"$other isn't an array")
          }

          val consumers = collection.mutable.Map.empty[String, Long]

          pairs.foreach {
            case RespValue.Array(Seq(consumer @ RespValue.BulkString(_), total @ RespValue.BulkString(_))) =>
              consumers += (consumer.asString -> total.asLong)
            case _ =>
              throw ProtocolError(s"Consumers doesn't have 2 elements")
          }

          PendingInfo(total, first, last, consumers.toMap)

        case array @ RespValue.Array(_) =>
          throw ProtocolError(s"$array doesn't have valid format")

        case other =>
          throw ProtocolError(s"$other isn't an array")
      }
  }

  case object PendingMessagesOutput extends Output[Chunk[PendingMessage]] {
    protected def tryDecode(respValue: RespValue): Chunk[PendingMessage] =
      respValue match {
        case RespValue.Array(messages) =>
          messages.collect {
            case RespValue.Array(
                  Seq(
                    id @ RespValue.BulkString(_),
                    owner @ RespValue.BulkString(_),
                    RespValue.Integer(lastDelivered),
                    RespValue.Integer(counter)
                  )
                ) =>
              PendingMessage(id.asString, owner.asString, lastDelivered.millis, counter)
            case other =>
              throw ProtocolError(s"$other isn't an array with four elements")
          }

        case other =>
          throw ProtocolError(s"$other isn't an array")
      }
  }

  case object SetOutput extends Output[Boolean] {
    protected def tryDecode(respValue: RespValue): Boolean =
      respValue match {
        case RespValue.NullBulkString  => false
        case RespValue.SimpleString(_) => true
        case other                     => throw ProtocolError(s"$other isn't a valid set response")
      }
  }

  case object StrAlgoLcsOutput extends Output[LcsOutput] {
    protected def tryDecode(respValue: RespValue): LcsOutput =
      respValue match {
        case result @ RespValue.BulkString(_) => LcsOutput.Lcs(result.asString)
        case RespValue.Integer(length)        => LcsOutput.Length(length)
        case RespValue.ArrayValues(
              RespValue.BulkString(_),
              RespValue.Array(items),
              RespValue.BulkString(_),
              RespValue.Integer(length)
            ) =>
          val matches = items.map {
            case RespValue.Array(array) =>
              val matchIdxs = array.collect { case RespValue.Array(values) =>
                val idxs = values.map {
                  case RespValue.Integer(value) => value
                  case other                    => throw ProtocolError(s"$other isn't a valid response")
                }
                if (idxs.size == 2)
                  MatchIdx(idxs.head, idxs(1))
                else throw ProtocolError(s"Response contains illegal number of indices for a match: ${idxs.size}")
              }
              val matchLength = array.collectFirst { case RespValue.Integer(value) => value }
              Match(matchIdxs(0), matchIdxs(1), matchLength)
            case other => throw ProtocolError(s"$other isn't a valid response")
          }
          LcsOutput.Matches(matches.toList, length)
        case other => throw ProtocolError(s"$other isn't a valid set response")
      }
  }

  private def decodeDouble(bytes: Chunk[Byte]): Double = {
    val text = RespValue.decode(bytes)
    try text.toDouble
    catch {
      case _: NumberFormatException => throw ProtocolError(s"'$text' isn't a double.")
    }
  }

  case object ClientTrackingInfoOutput extends Output[ClientTrackingInfo] {
    protected def tryDecode(respValue: RespValue): ClientTrackingInfo =
      respValue match {
        case RespValue.NullArray => throw ProtocolError(s"Array must not be empty")
        case RespValue.Array(values) if values.length % 2 == 0 =>
          val fields = values.toList
            .grouped(2)
            .map {
              case (bulk @ RespValue.BulkString(_)) :: value :: Nil => (bulk.asString, value)
              case other                                            => throw ProtocolError(s"$other isn't a valid format")
            }
            .toMap
          ClientTrackingInfo(
            fields
              .get("flags")
              .fold(throw ProtocolError("Missing flags field")) {
                case RespValue.Array(value) =>
                  val set = value.map {
                    case bulk @ RespValue.BulkString(_) => bulk.asString
                    case other                          => throw ProtocolError(s"$other isn't a string")
                  }.toSet
                  ClientTrackingFlags(
                    set.contains("on"),
                    set match {
                      case s if s.contains("optin")  => Some(ClientTrackingMode.OptIn)
                      case s if s.contains("optout") => Some(ClientTrackingMode.OptOut)
                      case s if s.contains("bcast")  => Some(ClientTrackingMode.Broadcast)
                      case _                         => None
                    },
                    set.contains("noloop"),
                    set match {
                      case s if s.contains("caching-yes") => Some(true)
                      case s if s.contains("caching-no")  => Some(false)
                      case _                              => None
                    },
                    set.contains("broken_redirect")
                  )
                case other => throw ProtocolError(s"$other isn't an array with elements")
              },
            fields
              .get("redirect")
              .fold(throw ProtocolError("Missing redirect field")) {
                case RespValue.Integer(-1L)         => ClientTrackingRedirect.NotEnabled
                case RespValue.Integer(0L)          => ClientTrackingRedirect.NotRedirected
                case RespValue.Integer(v) if v > 0L => ClientTrackingRedirect.RedirectedTo(v)
                case other                          => throw ProtocolError(s"$other isn't an integer >= -1")
              },
            fields
              .get("prefixes")
              .fold(throw ProtocolError("Missing prefixes field")) {
                case RespValue.NullArray => Set.empty[String]
                case RespValue.Array(value) =>
                  value.map {
                    case bulk @ RespValue.BulkString(_) => bulk.asString
                    case other                          => throw ProtocolError(s"$other isn't a string")
                  }.toSet[String]
                case other => throw ProtocolError(s"$other isn't an array")
              }
          )
        case array @ RespValue.Array(_) => throw ProtocolError(s"$array doesn't have an even number of elements")
        case other                      => throw ProtocolError(s"$other isn't an array")
      }
  }

  case object ClientTrackingRedirectOutput extends Output[ClientTrackingRedirect] {
    protected def tryDecode(respValue: RespValue): ClientTrackingRedirect =
      respValue match {
        case RespValue.Integer(-1L)         => ClientTrackingRedirect.NotEnabled
        case RespValue.Integer(0L)          => ClientTrackingRedirect.NotRedirected
        case RespValue.Integer(v) if v > 0L => ClientTrackingRedirect.RedirectedTo(v)
        case other                          => throw ProtocolError(s"$other isn't an integer >= -1")
      }
  }

  case object ClusterPartitionOutput extends Output[Partition] {
    protected def tryDecode(respValue: RespValue): Partition =
      respValue match {
        case RespValue.NullArray => throw ProtocolError(s"Array must not be empty")
        case RespValue.Array(values) =>
          val start  = LongOutput.unsafeDecode(values(0))
          val end    = LongOutput.unsafeDecode(values(1))
          val master = ClusterPartitionNodeOutput.unsafeDecode(values(2))
          val slaves = values.drop(3).map(ClusterPartitionNodeOutput.unsafeDecode)
          Partition(SlotRange(start, end), master, slaves)
        case other => throw ProtocolError(s"$other isn't an array")
      }
  }

  case object ClusterPartitionNodeOutput extends Output[Node] {
    protected def tryDecode(respValue: RespValue): Node =
      respValue match {
        case RespValue.NullArray => throw ProtocolError(s"Array must not be empty")
        case RespValue.Array(values) =>
          val host   = MultiStringOutput.unsafeDecode(values(0))
          val port   = LongOutput.unsafeDecode(values(1))
          val nodeId = MultiStringOutput.unsafeDecode(values(2))
          Node(nodeId, RedisUri(host, port.toInt))
        case other => throw ProtocolError(s"$other isn't an array")
      }
  }

  case object PushProtocolOutput extends Output[PushProtocol] {
    protected def tryDecode(respValue: RespValue): PushProtocol =
      respValue match {
        case RespValue.NullArray => throw ProtocolError(s"Array must not be empty")
        case RespValue.Array(values) =>
          val name = MultiStringOutput.unsafeDecode(values(0))
          val key  = MultiStringOutput.unsafeDecode(values(1))
          name match {
            case "subscribe" =>
              val num = LongOutput.unsafeDecode(values(2))
              PushProtocol.Subscribe(key, num)
            case "psubscribe" =>
              val num = LongOutput.unsafeDecode(values(2))
              PushProtocol.PSubscribe(key, num)
            case "unsubscribe" =>
              val num = LongOutput.unsafeDecode(values(2))
              PushProtocol.Unsubscribe(key, num)
            case "punsubscribe" =>
              val num = LongOutput.unsafeDecode(values(2))
              PushProtocol.PUnsubscribe(key, num)
            case "message" =>
              PushProtocol.Message(key, values(2))
            case "pmessage" =>
              val channel = MultiStringOutput.unsafeDecode(values(2))
              PushProtocol.PMessage(key, channel, values(3))
            case other => throw ProtocolError(s"$other isn't a pushed message")
          }
        case other => throw ProtocolError(s"$other isn't an array")
      }
  }

  case object NumSubResponseOutput extends Output[Chunk[NumberOfSubscribers]] {
    protected def tryDecode(respValue: RespValue): Chunk[NumberOfSubscribers] =
      respValue match {
        case RespValue.Array(values) =>
          Chunk.fromIterator(values.grouped(2).map { chunk =>
            val channel           = MultiStringOutput.unsafeDecode(chunk(0))
            val numOfSubscription = LongOutput.unsafeDecode(chunk(1))
            NumberOfSubscribers(channel, numOfSubscription)
          })
        case other => throw ProtocolError(s"$other isn't an array")
      }
  }
=======
>>>>>>> 2290d620
}<|MERGE_RESOLUTION|>--- conflicted
+++ resolved
@@ -637,6 +637,50 @@
 
         case other =>
           throw ProtocolError(s"$other isn't an array")
+      }
+  }
+
+  case object PushProtocolOutput extends Output[PushProtocol] {
+    protected def tryDecode(respValue: RespValue): PushProtocol =
+      respValue match {
+        case RespValue.NullArray => throw ProtocolError(s"Array must not be empty")
+        case RespValue.Array(values) =>
+          val name = MultiStringOutput.unsafeDecode(values(0))
+          val key  = MultiStringOutput.unsafeDecode(values(1))
+          name match {
+            case "subscribe" =>
+              val num = LongOutput.unsafeDecode(values(2))
+              PushProtocol.Subscribe(key, num)
+            case "psubscribe" =>
+              val num = LongOutput.unsafeDecode(values(2))
+              PushProtocol.PSubscribe(key, num)
+            case "unsubscribe" =>
+              val num = LongOutput.unsafeDecode(values(2))
+              PushProtocol.Unsubscribe(key, num)
+            case "punsubscribe" =>
+              val num = LongOutput.unsafeDecode(values(2))
+              PushProtocol.PUnsubscribe(key, num)
+            case "message" =>
+              PushProtocol.Message(key, values(2))
+            case "pmessage" =>
+              val channel = MultiStringOutput.unsafeDecode(values(2))
+              PushProtocol.PMessage(key, channel, values(3))
+            case other => throw ProtocolError(s"$other isn't a pushed message")
+          }
+        case other => throw ProtocolError(s"$other isn't an array")
+      }
+  }
+
+  case object NumSubResponseOutput extends Output[Chunk[NumberOfSubscribers]] {
+    protected def tryDecode(respValue: RespValue): Chunk[NumberOfSubscribers] =
+      respValue match {
+        case RespValue.Array(values) =>
+          Chunk.fromIterator(values.grouped(2).map { chunk =>
+            val channel           = MultiStringOutput.unsafeDecode(chunk(0))
+            val numOfSubscription = LongOutput.unsafeDecode(chunk(1))
+            NumberOfSubscribers(channel, numOfSubscription)
+          })
+        case other => throw ProtocolError(s"$other isn't an array")
       }
   }
 
@@ -745,297 +789,4 @@
         throw ProtocolError(s"$other isn't an array")
     }
   }
-<<<<<<< HEAD
-
-  final case class StreamInfoOutput[I: Schema: BinaryCodec, K: Schema: BinaryCodec, V: Schema: BinaryCodec]()
-      extends Output[StreamInfo[I, K, V]] {
-    protected def tryDecode(respValue: RespValue): StreamInfo[I, K, V] = {
-      var streamInfo: StreamInfo[I, K, V] = StreamInfo.empty
-      respValue match {
-        // Note that you should not rely on the fields exact position. see https://redis.io/commands/xinfo
-        case RespValue.Array(elements) if elements.length % 2 == 0 =>
-          val len = elements.length
-          var pos = 0
-          while (pos < len) {
-            (elements(pos), elements(pos + 1)) match {
-              case (key @ RespValue.BulkString(_), value @ RespValue.Integer(_)) =>
-                if (key.asString == XInfoFields.Length)
-                  streamInfo = streamInfo.copy(length = value.value)
-                else if (key.asString == XInfoFields.RadixTreeNodes)
-                  streamInfo = streamInfo.copy(radixTreeNodes = value.value)
-                else if (key.asString == XInfoFields.RadixTreeKeys)
-                  streamInfo = streamInfo.copy(radixTreeKeys = value.value)
-                else if (key.asString == XInfoFields.Groups)
-                  streamInfo = streamInfo.copy(groups = value.value)
-              case (key @ RespValue.BulkString(_), value @ RespValue.BulkString(_))
-                  if key.asString == XInfoFields.LastGeneratedId =>
-                streamInfo = streamInfo.copy(lastGeneratedId = value.asString)
-              case (key @ RespValue.BulkString(_), value @ RespValue.Array(_)) =>
-                if (key.asString == XInfoFields.FirstEntry)
-                  streamInfo = streamInfo.copy(firstEntry = Some(StreamEntryOutput[I, K, V]().unsafeDecode(value)))
-                else if (key.asString == XInfoFields.LastEntry)
-                  streamInfo = streamInfo.copy(lastEntry = Some(StreamEntryOutput[I, K, V]().unsafeDecode(value)))
-              case _ =>
-            }
-            pos += 2
-          }
-          streamInfo
-        case array @ RespValue.Array(_) =>
-          throw ProtocolError(s"$array doesn't have an even number of elements")
-
-        case other =>
-          throw ProtocolError(s"$other isn't an array")
-      }
-    }
-  }
-
-  case object XPendingOutput extends Output[PendingInfo] {
-    protected def tryDecode(respValue: RespValue): PendingInfo =
-      respValue match {
-        case RespValue.Array(Seq(RespValue.Integer(total), f, l, ps)) =>
-          val first = OptionalOutput(MultiStringOutput).unsafeDecode(f)
-          val last  = OptionalOutput(MultiStringOutput).unsafeDecode(l)
-
-          val pairs = ps match {
-            case RespValue.NullArray    => Chunk.empty
-            case RespValue.Array(value) => value
-            case other                  => throw ProtocolError(s"$other isn't an array")
-          }
-
-          val consumers = collection.mutable.Map.empty[String, Long]
-
-          pairs.foreach {
-            case RespValue.Array(Seq(consumer @ RespValue.BulkString(_), total @ RespValue.BulkString(_))) =>
-              consumers += (consumer.asString -> total.asLong)
-            case _ =>
-              throw ProtocolError(s"Consumers doesn't have 2 elements")
-          }
-
-          PendingInfo(total, first, last, consumers.toMap)
-
-        case array @ RespValue.Array(_) =>
-          throw ProtocolError(s"$array doesn't have valid format")
-
-        case other =>
-          throw ProtocolError(s"$other isn't an array")
-      }
-  }
-
-  case object PendingMessagesOutput extends Output[Chunk[PendingMessage]] {
-    protected def tryDecode(respValue: RespValue): Chunk[PendingMessage] =
-      respValue match {
-        case RespValue.Array(messages) =>
-          messages.collect {
-            case RespValue.Array(
-                  Seq(
-                    id @ RespValue.BulkString(_),
-                    owner @ RespValue.BulkString(_),
-                    RespValue.Integer(lastDelivered),
-                    RespValue.Integer(counter)
-                  )
-                ) =>
-              PendingMessage(id.asString, owner.asString, lastDelivered.millis, counter)
-            case other =>
-              throw ProtocolError(s"$other isn't an array with four elements")
-          }
-
-        case other =>
-          throw ProtocolError(s"$other isn't an array")
-      }
-  }
-
-  case object SetOutput extends Output[Boolean] {
-    protected def tryDecode(respValue: RespValue): Boolean =
-      respValue match {
-        case RespValue.NullBulkString  => false
-        case RespValue.SimpleString(_) => true
-        case other                     => throw ProtocolError(s"$other isn't a valid set response")
-      }
-  }
-
-  case object StrAlgoLcsOutput extends Output[LcsOutput] {
-    protected def tryDecode(respValue: RespValue): LcsOutput =
-      respValue match {
-        case result @ RespValue.BulkString(_) => LcsOutput.Lcs(result.asString)
-        case RespValue.Integer(length)        => LcsOutput.Length(length)
-        case RespValue.ArrayValues(
-              RespValue.BulkString(_),
-              RespValue.Array(items),
-              RespValue.BulkString(_),
-              RespValue.Integer(length)
-            ) =>
-          val matches = items.map {
-            case RespValue.Array(array) =>
-              val matchIdxs = array.collect { case RespValue.Array(values) =>
-                val idxs = values.map {
-                  case RespValue.Integer(value) => value
-                  case other                    => throw ProtocolError(s"$other isn't a valid response")
-                }
-                if (idxs.size == 2)
-                  MatchIdx(idxs.head, idxs(1))
-                else throw ProtocolError(s"Response contains illegal number of indices for a match: ${idxs.size}")
-              }
-              val matchLength = array.collectFirst { case RespValue.Integer(value) => value }
-              Match(matchIdxs(0), matchIdxs(1), matchLength)
-            case other => throw ProtocolError(s"$other isn't a valid response")
-          }
-          LcsOutput.Matches(matches.toList, length)
-        case other => throw ProtocolError(s"$other isn't a valid set response")
-      }
-  }
-
-  private def decodeDouble(bytes: Chunk[Byte]): Double = {
-    val text = RespValue.decode(bytes)
-    try text.toDouble
-    catch {
-      case _: NumberFormatException => throw ProtocolError(s"'$text' isn't a double.")
-    }
-  }
-
-  case object ClientTrackingInfoOutput extends Output[ClientTrackingInfo] {
-    protected def tryDecode(respValue: RespValue): ClientTrackingInfo =
-      respValue match {
-        case RespValue.NullArray => throw ProtocolError(s"Array must not be empty")
-        case RespValue.Array(values) if values.length % 2 == 0 =>
-          val fields = values.toList
-            .grouped(2)
-            .map {
-              case (bulk @ RespValue.BulkString(_)) :: value :: Nil => (bulk.asString, value)
-              case other                                            => throw ProtocolError(s"$other isn't a valid format")
-            }
-            .toMap
-          ClientTrackingInfo(
-            fields
-              .get("flags")
-              .fold(throw ProtocolError("Missing flags field")) {
-                case RespValue.Array(value) =>
-                  val set = value.map {
-                    case bulk @ RespValue.BulkString(_) => bulk.asString
-                    case other                          => throw ProtocolError(s"$other isn't a string")
-                  }.toSet
-                  ClientTrackingFlags(
-                    set.contains("on"),
-                    set match {
-                      case s if s.contains("optin")  => Some(ClientTrackingMode.OptIn)
-                      case s if s.contains("optout") => Some(ClientTrackingMode.OptOut)
-                      case s if s.contains("bcast")  => Some(ClientTrackingMode.Broadcast)
-                      case _                         => None
-                    },
-                    set.contains("noloop"),
-                    set match {
-                      case s if s.contains("caching-yes") => Some(true)
-                      case s if s.contains("caching-no")  => Some(false)
-                      case _                              => None
-                    },
-                    set.contains("broken_redirect")
-                  )
-                case other => throw ProtocolError(s"$other isn't an array with elements")
-              },
-            fields
-              .get("redirect")
-              .fold(throw ProtocolError("Missing redirect field")) {
-                case RespValue.Integer(-1L)         => ClientTrackingRedirect.NotEnabled
-                case RespValue.Integer(0L)          => ClientTrackingRedirect.NotRedirected
-                case RespValue.Integer(v) if v > 0L => ClientTrackingRedirect.RedirectedTo(v)
-                case other                          => throw ProtocolError(s"$other isn't an integer >= -1")
-              },
-            fields
-              .get("prefixes")
-              .fold(throw ProtocolError("Missing prefixes field")) {
-                case RespValue.NullArray => Set.empty[String]
-                case RespValue.Array(value) =>
-                  value.map {
-                    case bulk @ RespValue.BulkString(_) => bulk.asString
-                    case other                          => throw ProtocolError(s"$other isn't a string")
-                  }.toSet[String]
-                case other => throw ProtocolError(s"$other isn't an array")
-              }
-          )
-        case array @ RespValue.Array(_) => throw ProtocolError(s"$array doesn't have an even number of elements")
-        case other                      => throw ProtocolError(s"$other isn't an array")
-      }
-  }
-
-  case object ClientTrackingRedirectOutput extends Output[ClientTrackingRedirect] {
-    protected def tryDecode(respValue: RespValue): ClientTrackingRedirect =
-      respValue match {
-        case RespValue.Integer(-1L)         => ClientTrackingRedirect.NotEnabled
-        case RespValue.Integer(0L)          => ClientTrackingRedirect.NotRedirected
-        case RespValue.Integer(v) if v > 0L => ClientTrackingRedirect.RedirectedTo(v)
-        case other                          => throw ProtocolError(s"$other isn't an integer >= -1")
-      }
-  }
-
-  case object ClusterPartitionOutput extends Output[Partition] {
-    protected def tryDecode(respValue: RespValue): Partition =
-      respValue match {
-        case RespValue.NullArray => throw ProtocolError(s"Array must not be empty")
-        case RespValue.Array(values) =>
-          val start  = LongOutput.unsafeDecode(values(0))
-          val end    = LongOutput.unsafeDecode(values(1))
-          val master = ClusterPartitionNodeOutput.unsafeDecode(values(2))
-          val slaves = values.drop(3).map(ClusterPartitionNodeOutput.unsafeDecode)
-          Partition(SlotRange(start, end), master, slaves)
-        case other => throw ProtocolError(s"$other isn't an array")
-      }
-  }
-
-  case object ClusterPartitionNodeOutput extends Output[Node] {
-    protected def tryDecode(respValue: RespValue): Node =
-      respValue match {
-        case RespValue.NullArray => throw ProtocolError(s"Array must not be empty")
-        case RespValue.Array(values) =>
-          val host   = MultiStringOutput.unsafeDecode(values(0))
-          val port   = LongOutput.unsafeDecode(values(1))
-          val nodeId = MultiStringOutput.unsafeDecode(values(2))
-          Node(nodeId, RedisUri(host, port.toInt))
-        case other => throw ProtocolError(s"$other isn't an array")
-      }
-  }
-
-  case object PushProtocolOutput extends Output[PushProtocol] {
-    protected def tryDecode(respValue: RespValue): PushProtocol =
-      respValue match {
-        case RespValue.NullArray => throw ProtocolError(s"Array must not be empty")
-        case RespValue.Array(values) =>
-          val name = MultiStringOutput.unsafeDecode(values(0))
-          val key  = MultiStringOutput.unsafeDecode(values(1))
-          name match {
-            case "subscribe" =>
-              val num = LongOutput.unsafeDecode(values(2))
-              PushProtocol.Subscribe(key, num)
-            case "psubscribe" =>
-              val num = LongOutput.unsafeDecode(values(2))
-              PushProtocol.PSubscribe(key, num)
-            case "unsubscribe" =>
-              val num = LongOutput.unsafeDecode(values(2))
-              PushProtocol.Unsubscribe(key, num)
-            case "punsubscribe" =>
-              val num = LongOutput.unsafeDecode(values(2))
-              PushProtocol.PUnsubscribe(key, num)
-            case "message" =>
-              PushProtocol.Message(key, values(2))
-            case "pmessage" =>
-              val channel = MultiStringOutput.unsafeDecode(values(2))
-              PushProtocol.PMessage(key, channel, values(3))
-            case other => throw ProtocolError(s"$other isn't a pushed message")
-          }
-        case other => throw ProtocolError(s"$other isn't an array")
-      }
-  }
-
-  case object NumSubResponseOutput extends Output[Chunk[NumberOfSubscribers]] {
-    protected def tryDecode(respValue: RespValue): Chunk[NumberOfSubscribers] =
-      respValue match {
-        case RespValue.Array(values) =>
-          Chunk.fromIterator(values.grouped(2).map { chunk =>
-            val channel           = MultiStringOutput.unsafeDecode(chunk(0))
-            val numOfSubscription = LongOutput.unsafeDecode(chunk(1))
-            NumberOfSubscribers(channel, numOfSubscription)
-          })
-        case other => throw ProtocolError(s"$other isn't an array")
-      }
-  }
-=======
->>>>>>> 2290d620
 }