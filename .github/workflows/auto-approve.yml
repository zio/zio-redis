name: Auto approve

on:
  pull_request_target

jobs:
  auto-approve:
    runs-on: ubuntu-20.04
    steps:
<<<<<<< HEAD
      - uses: hmarr/auto-approve-action@v2.1.0
        if: github.actor == 'scala-steward'
=======
      - uses: hmarr/auto-approve-action@v2.0.0
        if: github.actor == 'scala-steward' || github.actor == 'renovate[bot]'
>>>>>>> 59dc17d8
        with:
          github-token: "${{ secrets.GITHUB_TOKEN }}"<|MERGE_RESOLUTION|>--- conflicted
+++ resolved
@@ -7,12 +7,7 @@
   auto-approve:
     runs-on: ubuntu-20.04
     steps:
-<<<<<<< HEAD
       - uses: hmarr/auto-approve-action@v2.1.0
-        if: github.actor == 'scala-steward'
-=======
-      - uses: hmarr/auto-approve-action@v2.0.0
         if: github.actor == 'scala-steward' || github.actor == 'renovate[bot]'
->>>>>>> 59dc17d8
         with:
           github-token: "${{ secrets.GITHUB_TOKEN }}"