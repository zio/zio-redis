import BuildHelper._

Global / onChangedBuildSource := ReloadOnSourceChanges

inThisBuild(
  List(
    developers := List(
      Developer("jdegoes", "John De Goes", "john@degoes.net", url("https://degoes.net")),
      Developer("mijicd", "Dejan Mijic", "dmijic@acm.org", url("https://github.com/mijicd"))
    ),
    homepage         := Some(url("https://github.com/zio/zio-redis/")),
    licenses         := List("Apache-2.0" -> url("http://www.apache.org/licenses/LICENSE-2.0")),
    organization     := "dev.zio",
    organizationName := "John A. De Goes and the ZIO contributors",
    startYear        := Some(2021)
  )
)

addCommandAlias("check", "fixCheck; fmtCheck")
addCommandAlias("fix", "scalafixAll")
addCommandAlias("fixCheck", "scalafixAll --check")
addCommandAlias("fmt", "all scalafmtSbt scalafmtAll")
addCommandAlias("fmtCheck", "all scalafmtSbtCheck scalafmtCheckAll")
addCommandAlias("prepare", "fix; fmt")

lazy val root =
  project
    .in(file("."))
    .settings(publish / skip := true)
    .aggregate(redis, benchmarks, example)

lazy val redis =
  project
    .in(file("redis"))
    .enablePlugins(BuildInfoPlugin)
    .settings(stdSettings("zio-redis"))
    .settings(buildInfoSettings("zio.redis"))
    .settings(
      libraryDependencies ++= Seq(
        "dev.zio"                %% "zio-streams"             % Zio,
        "dev.zio"                %% "zio-logging"             % "2.0.0",
        "dev.zio"                %% "zio-schema"              % "0.2.0",
        "dev.zio"                %% "zio-schema-protobuf"     % "0.2.0" % Test,
        "dev.zio"                %% "zio-test"                % Zio     % Test,
        "dev.zio"                %% "zio-test-sbt"            % Zio     % Test,
        "org.scala-lang.modules" %% "scala-collection-compat" % "2.7.0"
      ),
      testFrameworks := Seq(new TestFramework("zio.test.sbt.ZTestFramework"))
    )

lazy val benchmarks =
  project
    .in(file("benchmarks"))
    .settings(stdSettings("benchmarks"))
    .dependsOn(redis)
    .enablePlugins(JmhPlugin)
    .settings(
      publish / skip := true,
      libraryDependencies ++= Seq(
        "dev.profunktor"    %% "redis4cats-effects"  % "1.2.0",
        "io.chrisdavenport" %% "rediculous"          % "0.1.1",
        "io.laserdisc"      %% "laserdisc-fs2"       % "0.5.0",
        "dev.zio"           %% "zio-schema-protobuf" % "0.2.0-RC5"
      )
    )

lazy val example =
  project
    .in(file("example"))
    .settings(stdSettings("example"))
    .dependsOn(redis)
    .settings(
      publish / skip := true,
      libraryDependencies ++= Seq(
<<<<<<< HEAD
        "com.softwaremill.sttp.client3" %% "async-http-client-backend-zio" % "3.7.1",
        "com.softwaremill.sttp.client3" %% "zio-json"                      % "3.7.1",
        "dev.zio"                       %% "zio-streams"                   % Zio,
        "dev.zio"                       %% "zio-config-magnolia"           % "3.0.0-RC9",
        "dev.zio"                       %% "zio-config-typesafe"           % "3.0.0-RC9",
        "dev.zio"                       %% "zio-schema-protobuf"           % "0.2.0-RC5",
        "dev.zio"                       %% "zio-json"                      % "0.3.0-RC8",
        "io.d11"                        %% "zhttp"                         % "2.0.0-RC7"
=======
        "com.softwaremill.sttp.client3" %% "async-http-client-backend-zio1" % "3.7.4",
        "com.softwaremill.sttp.client3" %% "zio1-json"                      % "3.7.4",
        "dev.zio"                       %% "zio-streams"                    % Zio,
        "dev.zio"                       %% "zio-config-magnolia"            % "2.0.4",
        "dev.zio"                       %% "zio-config-typesafe"            % "2.0.4",
        "dev.zio"                       %% "zio-schema-protobuf"            % "0.1.9",
        "dev.zio"                       %% "zio-json"                       % "0.1.5",
        "io.d11"                        %% "zhttp"                          % "1.0.0.0-RC25",
        "io.github.kitlangton"          %% "zio-magic"                      % "0.3.12"
>>>>>>> ef1bd7c7
      )
    )

lazy val docs = project
  .in(file("zio-redis-docs"))
  .settings(
    publish / skip := true,
    moduleName     := "zio-redis-docs",
    scalacOptions -= "-Yno-imports",
    scalacOptions -= "-Xfatal-warnings",
    ScalaUnidoc / unidoc / unidocProjectFilter := inProjects(redis),
    ScalaUnidoc / unidoc / target              := (LocalRootProject / baseDirectory).value / "website" / "static" / "api",
    cleanFiles += (ScalaUnidoc / unidoc / target).value,
    docusaurusCreateSite     := docusaurusCreateSite.dependsOn(Compile / unidoc).value,
    docusaurusPublishGhpages := docusaurusPublishGhpages.dependsOn(Compile / unidoc).value
  )
  .settings(macroDefinitionSettings)
  .dependsOn(redis)
  .enablePlugins(MdocPlugin, DocusaurusPlugin, ScalaUnidocPlugin)<|MERGE_RESOLUTION|>--- conflicted
+++ resolved
@@ -72,26 +72,14 @@
     .settings(
       publish / skip := true,
       libraryDependencies ++= Seq(
-<<<<<<< HEAD
-        "com.softwaremill.sttp.client3" %% "async-http-client-backend-zio" % "3.7.1",
-        "com.softwaremill.sttp.client3" %% "zio-json"                      % "3.7.1",
+        "com.softwaremill.sttp.client3" %% "async-http-client-backend-zio" % "3.7.4",
+        "com.softwaremill.sttp.client3" %% "zio-json"                      % "3.7.4",
         "dev.zio"                       %% "zio-streams"                   % Zio,
         "dev.zio"                       %% "zio-config-magnolia"           % "3.0.0-RC9",
         "dev.zio"                       %% "zio-config-typesafe"           % "3.0.0-RC9",
         "dev.zio"                       %% "zio-schema-protobuf"           % "0.2.0-RC5",
         "dev.zio"                       %% "zio-json"                      % "0.3.0-RC8",
         "io.d11"                        %% "zhttp"                         % "2.0.0-RC7"
-=======
-        "com.softwaremill.sttp.client3" %% "async-http-client-backend-zio1" % "3.7.4",
-        "com.softwaremill.sttp.client3" %% "zio1-json"                      % "3.7.4",
-        "dev.zio"                       %% "zio-streams"                    % Zio,
-        "dev.zio"                       %% "zio-config-magnolia"            % "2.0.4",
-        "dev.zio"                       %% "zio-config-typesafe"            % "2.0.4",
-        "dev.zio"                       %% "zio-schema-protobuf"            % "0.1.9",
-        "dev.zio"                       %% "zio-json"                       % "0.1.5",
-        "io.d11"                        %% "zhttp"                          % "1.0.0.0-RC25",
-        "io.github.kitlangton"          %% "zio-magic"                      % "0.3.12"
->>>>>>> ef1bd7c7
       )
     )
 
