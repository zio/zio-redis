--- conflicted
+++ resolved
@@ -80,25 +80,14 @@
     .settings(
       publish / skip := true,
       libraryDependencies ++= List(
-<<<<<<< HEAD
-        "com.softwaremill.sttp.client3" %% "async-http-client-backend-zio" % "3.8.5",
-        "com.softwaremill.sttp.client3" %% "zio-json"                      % "3.8.5",
-        "dev.zio"                       %% "zio-streams"                   % "2.0.6",
-        "dev.zio"                       %% "zio-config-magnolia"           % "3.0.6",
-        "dev.zio"                       %% "zio-config-typesafe"           % "3.0.6",
-        "dev.zio"                       %% "zio-schema-protobuf"           % "0.3.1",
-        "dev.zio"                       %% "zio-json"                      % "0.4.2",
-        "io.d11"                        %% "zhttp"                         % "2.0.0-RC11"
-=======
         "com.softwaremill.sttp.client3" %% "zio"                 % "3.8.5",
         "com.softwaremill.sttp.client3" %% "zio-json"            % "3.8.5",
-        "dev.zio"                       %% "zio-streams"         % "2.0.5",
+        "dev.zio"                       %% "zio-streams"         % "2.0.6",
         "dev.zio"                       %% "zio-config-magnolia" % "3.0.6",
         "dev.zio"                       %% "zio-config-typesafe" % "3.0.6",
         "dev.zio"                       %% "zio-schema-protobuf" % "0.3.1",
         "dev.zio"                       %% "zio-json"            % "0.4.2",
         "io.d11"                        %% "zhttp"               % "2.0.0-RC11"
->>>>>>> eddeaa95
       )
     )
 
