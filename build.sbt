--- conflicted
+++ resolved
@@ -65,17 +65,6 @@
     .settings(
       publish / skip := true,
       libraryDependencies ++= Seq(
-<<<<<<< HEAD
-        "com.softwaremill.sttp.client3" %% "async-http-client-backend-zio" % "3.3.18",
-        "com.softwaremill.sttp.client3" %% "zio-json"                      % "3.3.18",
-        "dev.zio"                       %% "zio-streams"                   % Zio,
-        "dev.zio"                       %% "zio-config-magnolia"           % "2.0.0",
-        "dev.zio"                       %% "zio-config-typesafe"           % "2.0.0",
-        "dev.zio"                       %% "zio-prelude"                   % "1.0.0-RC8",
-        "dev.zio"                       %% "zio-json"                      % "0.1.5",
-        "io.d11"                        %% "zhttp"                         % "1.0.0.0-RC24",
-        "io.github.kitlangton"          %% "zio-magic"                     % "0.3.11"
-=======
         "com.softwaremill.sttp.client3" %% "async-http-client-backend-zio1" % "3.4.2",
         "com.softwaremill.sttp.client3" %% "zio1-json"                      % "3.4.2",
         "dev.zio"                       %% "zio-streams"                    % Zio,
@@ -83,9 +72,8 @@
         "dev.zio"                       %% "zio-config-typesafe"            % "2.0.0",
         "dev.zio"                       %% "zio-prelude"                    % "1.0.0-RC8",
         "dev.zio"                       %% "zio-json"                       % "0.1.5",
-        "io.d11"                        %% "zhttp"                          % "1.0.0.0-RC23",
+        "io.d11"                        %% "zhttp"                          % "1.0.0.0-RC24",
         "io.github.kitlangton"          %% "zio-magic"                      % "0.3.11"
->>>>>>> 0953c12c
       )
     )
 
