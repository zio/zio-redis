import BuildHelper._

Global / onChangedBuildSource := ReloadOnSourceChanges

inThisBuild(
  List(
    organization := "dev.zio",
    homepage := Some(url("https://github.com/zio/zio-redis/")),
    licenses := List("Apache-2.0" -> url("http://www.apache.org/licenses/LICENSE-2.0")),
    developers := List(
      Developer("jdegoes", "John De Goes", "john@degoes.net", url("https://degoes.net")),
      Developer("mijicd", "Dejan Mijic", "dmijic@acm.org", url("https://github.com/mijicd"))
    ),
    pgpPassphrase := sys.env.get("PGP_PASSPHRASE").map(_.toArray),
    pgpPublicRing := file("/tmp/public.asc"),
    pgpSecretRing := file("/tmp/secret.asc")
  )
)

addCommandAlias("prepare", "fix; fmt")
addCommandAlias("fmt", "all scalafmtSbt scalafmtAll")
addCommandAlias("fmtCheck", "all scalafmtSbtCheck scalafmtCheckAll")
addCommandAlias("fix", "scalafixAll")
addCommandAlias("fixCheck", "scalafixAll --check")

lazy val root =
  project
    .in(file("."))
    .settings(skip in publish := true)
    .aggregate(redis, benchmarks, example)

lazy val redis =
  project
    .in(file("redis"))
    .enablePlugins(BuildInfoPlugin)
    .settings(stdSettings("zio-redis"))
    .settings(buildInfoSettings("zio.redis"))
    .settings(
      libraryDependencies ++= Seq(
        "dev.zio" %% "zio-streams"  % Zio,
        "dev.zio" %% "zio-logging"  % "0.5.8",
        "dev.zio" %% "zio-test"     % Zio % Test,
        "dev.zio" %% "zio-test-sbt" % Zio % Test
      ),
      testFrameworks := Seq(new TestFramework("zio.test.sbt.ZTestFramework"))
    )

lazy val benchmarks =
  project
    .in(file("benchmarks"))
    .dependsOn(redis)
    .enablePlugins(JmhPlugin)
    .settings(
      skip in publish := true,
      libraryDependencies ++= Seq(
        "dev.profunktor"    %% "redis4cats-effects" % "0.13.1",
        "io.chrisdavenport" %% "rediculous"         % "0.0.12",
        "io.laserdisc"      %% "laserdisc-fs2"      % "0.4.1"
      ),
      scalacOptions in Compile := Seq("-Xlint:unused")
    )

lazy val example =
  project
    .in(file("example"))
    .settings(stdSettings("example"))
    .dependsOn(redis)
    .settings(
      skip in publish := true,
      libraryDependencies ++= Seq(
        "com.softwaremill.sttp.client" %% "async-http-client-backend-zio" % "2.2.9",
        "com.softwaremill.sttp.client" %% "circe"                         % "2.2.9",
        "de.heikoseeberger"            %% "akka-http-circe"               % "1.36.0",
        "dev.zio"                      %% "zio-streams"                   % Zio,
<<<<<<< HEAD
        "dev.zio"                      %% "zio-config-magnolia"           % "1.0.2",
        "dev.zio"                      %% "zio-config-typesafe"           % "1.0.4",
=======
        "dev.zio"                      %% "zio-config-magnolia"           % "1.0.4",
        "dev.zio"                      %% "zio-config-typesafe"           % "1.0.3",
>>>>>>> 962c1584
        "dev.zio"                      %% "zio-prelude"                   % "1.0.0-RC3",
        "io.circe"                     %% "circe-core"                    % "0.13.0",
        "io.circe"                     %% "circe-generic"                 % "0.13.0",
        "io.scalac"                    %% "zio-akka-http-interop"         % "0.4.0"
      ),
      scalacOptions in Compile := Seq("-Xlint:unused")
    )<|MERGE_RESOLUTION|>--- conflicted
+++ resolved
@@ -72,13 +72,8 @@
         "com.softwaremill.sttp.client" %% "circe"                         % "2.2.9",
         "de.heikoseeberger"            %% "akka-http-circe"               % "1.36.0",
         "dev.zio"                      %% "zio-streams"                   % Zio,
-<<<<<<< HEAD
-        "dev.zio"                      %% "zio-config-magnolia"           % "1.0.2",
-        "dev.zio"                      %% "zio-config-typesafe"           % "1.0.4",
-=======
         "dev.zio"                      %% "zio-config-magnolia"           % "1.0.4",
         "dev.zio"                      %% "zio-config-typesafe"           % "1.0.3",
->>>>>>> 962c1584
         "dev.zio"                      %% "zio-prelude"                   % "1.0.0-RC3",
         "io.circe"                     %% "circe-core"                    % "0.13.0",
         "io.circe"                     %% "circe-generic"                 % "0.13.0",
