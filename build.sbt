--- conflicted
+++ resolved
@@ -32,13 +32,8 @@
     .settings(
       libraryDependencies ++= Seq(
         "dev.zio" %% "zio-streams"  % Zio,
-<<<<<<< HEAD
-        "dev.zio" %% "zio-logging"  % "0.5.13",
-        "dev.zio" %% "zio-schema"   % "0.1.2",
-=======
         "dev.zio" %% "zio-logging"  % "0.5.14",
         "dev.zio" %% "zio-schema"   % "0.1.1",
->>>>>>> 5a3cab83
         "dev.zio" %% "zio-test"     % Zio % Test,
         "dev.zio" %% "zio-test-sbt" % Zio % Test
       ),
